# Copyright 2020 The HuggingFace Team. All rights reserved.
#
# Licensed under the Apache License, Version 2.0 (the "License");
# you may not use this file except in compliance with the License.
# You may obtain a copy of the License at
#
#     http://www.apache.org/licenses/LICENSE-2.0
#
# Unless required by applicable law or agreed to in writing, software
# distributed under the License is distributed on an "AS IS" BASIS,
# WITHOUT WARRANTIES OR CONDITIONS OF ANY KIND, either express or implied.
# See the License for the specific language governing permissions and
# limitations under the License.

# When adding a new object to this init, remember to add it twice: once inside the `_import_structure` dictionary and
# once inside the `if TYPE_CHECKING` branch. The `TYPE_CHECKING` should have import statements as usual, but they are
# only there for type checking. The `_import_structure` is a dictionary submodule to list of object names, and is used
# to defer the actual importing for when the objects are requested. This way `import transformers` provides the names
# in the namespace without actually importing anything (and especially none of the backends).

__version__ = "4.53.0.dev0"

from pathlib import Path
from typing import TYPE_CHECKING

# Check the dependencies satisfy the minimal versions required.
from . import dependency_versions_check
from .utils import (
    OptionalDependencyNotAvailable,
    _LazyModule,
    is_bitsandbytes_available,
    is_essentia_available,
    is_flax_available,
    is_g2p_en_available,
    is_keras_nlp_available,
    is_librosa_available,
    is_pretty_midi_available,
    is_scipy_available,
    is_sentencepiece_available,
    is_speech_available,
    is_tensorflow_text_available,
    is_tf_available,
    is_timm_available,
    is_tokenizers_available,
    is_torch_available,
    is_torchaudio_available,
    is_torchvision_available,
    is_vision_available,
    logging,
)
from .utils.import_utils import define_import_structure


logger = logging.get_logger(__name__)  # pylint: disable=invalid-name

# Base objects, independent of any specific backend
_import_structure = {
    "audio_utils": [],
    "commands": [],
    "configuration_utils": ["PretrainedConfig"],
    "convert_graph_to_onnx": [],
    "convert_slow_tokenizers_checkpoints_to_fast": [],
    "convert_tf_hub_seq_to_seq_bert_to_pytorch": [],
    "data": [
        "DataProcessor",
        "InputExample",
        "InputFeatures",
        "SingleSentenceClassificationProcessor",
        "SquadExample",
        "SquadFeatures",
        "SquadV1Processor",
        "SquadV2Processor",
        "glue_compute_metrics",
        "glue_convert_examples_to_features",
        "glue_output_modes",
        "glue_processors",
        "glue_tasks_num_labels",
        "squad_convert_examples_to_features",
        "xnli_compute_metrics",
        "xnli_output_modes",
        "xnli_processors",
        "xnli_tasks_num_labels",
    ],
    "data.data_collator": [
        "DataCollator",
        "DataCollatorForLanguageModeling",
        "DataCollatorForMultipleChoice",
        "DataCollatorForPermutationLanguageModeling",
        "DataCollatorForSeq2Seq",
        "DataCollatorForSOP",
        "DataCollatorForTokenClassification",
        "DataCollatorForWholeWordMask",
        "DataCollatorWithFlattening",
        "DataCollatorWithPadding",
        "DefaultDataCollator",
        "default_data_collator",
    ],
    "data.metrics": [],
    "data.processors": [],
    "debug_utils": [],
    "dependency_versions_check": [],
    "dependency_versions_table": [],
    "dynamic_module_utils": [],
    "feature_extraction_sequence_utils": ["SequenceFeatureExtractor"],
    "feature_extraction_utils": ["BatchFeature", "FeatureExtractionMixin"],
    "file_utils": [],
    "generation": [
        "AsyncTextIteratorStreamer",
        "CompileConfig",
        "GenerationConfig",
        "TextIteratorStreamer",
        "TextStreamer",
        "WatermarkingConfig",
    ],
    "hf_argparser": ["HfArgumentParser"],
    "hyperparameter_search": [],
    "image_transforms": [],
    "integrations": [
        "is_clearml_available",
        "is_comet_available",
        "is_dvclive_available",
        "is_neptune_available",
        "is_optuna_available",
        "is_ray_available",
        "is_ray_tune_available",
        "is_sigopt_available",
        "is_swanlab_available",
        "is_tensorboard_available",
        "is_wandb_available",
    ],
    "loss": [],
    "modelcard": ["ModelCard"],
    # Losses
    "modeling_tf_pytorch_utils": [
        "convert_tf_weight_name_to_pt_weight_name",
        "load_pytorch_checkpoint_in_tf2_model",
        "load_pytorch_model_in_tf2_model",
        "load_pytorch_weights_in_tf2_model",
        "load_tf2_checkpoint_in_pytorch_model",
        "load_tf2_model_in_pytorch_model",
        "load_tf2_weights_in_pytorch_model",
    ],
    # Models
    "onnx": [],
    "pipelines": [
        "AudioClassificationPipeline",
        "AutomaticSpeechRecognitionPipeline",
        "CsvPipelineDataFormat",
        "DepthEstimationPipeline",
        "DocumentQuestionAnsweringPipeline",
        "FeatureExtractionPipeline",
        "FillMaskPipeline",
        "ImageClassificationPipeline",
        "ImageFeatureExtractionPipeline",
        "ImageSegmentationPipeline",
        "ImageTextToTextPipeline",
        "ImageToImagePipeline",
        "ImageToTextPipeline",
        "JsonPipelineDataFormat",
        "MaskGenerationPipeline",
        "NerPipeline",
        "ObjectDetectionPipeline",
        "PipedPipelineDataFormat",
        "Pipeline",
        "PipelineDataFormat",
        "QuestionAnsweringPipeline",
        "SummarizationPipeline",
        "TableQuestionAnsweringPipeline",
        "Text2TextGenerationPipeline",
        "TextClassificationPipeline",
        "TextGenerationPipeline",
        "TextToAudioPipeline",
        "TokenClassificationPipeline",
        "TranslationPipeline",
        "VideoClassificationPipeline",
        "VisualQuestionAnsweringPipeline",
        "ZeroShotAudioClassificationPipeline",
        "ZeroShotClassificationPipeline",
        "ZeroShotImageClassificationPipeline",
        "ZeroShotObjectDetectionPipeline",
        "pipeline",
    ],
    "processing_utils": ["ProcessorMixin"],
    "quantizers": [],
    "testing_utils": [],
    "tokenization_utils": ["PreTrainedTokenizer"],
    "tokenization_utils_base": [
        "AddedToken",
        "BatchEncoding",
        "CharSpan",
        "PreTrainedTokenizerBase",
        "SpecialTokensMixin",
        "TokenSpan",
    ],
    "trainer_callback": [
        "DefaultFlowCallback",
        "EarlyStoppingCallback",
        "PrinterCallback",
        "ProgressCallback",
        "TrainerCallback",
        "TrainerControl",
        "TrainerState",
    ],
    "trainer_utils": [
        "EvalPrediction",
        "IntervalStrategy",
        "SchedulerType",
        "enable_full_determinism",
        "set_seed",
    ],
    "training_args": ["TrainingArguments"],
    "training_args_seq2seq": ["Seq2SeqTrainingArguments"],
    "training_args_tf": ["TFTrainingArguments"],
    "utils": [
        "CONFIG_NAME",
        "MODEL_CARD_NAME",
        "PYTORCH_PRETRAINED_BERT_CACHE",
        "PYTORCH_TRANSFORMERS_CACHE",
        "SPIECE_UNDERLINE",
        "TF2_WEIGHTS_NAME",
        "TF_WEIGHTS_NAME",
        "TRANSFORMERS_CACHE",
        "WEIGHTS_NAME",
        "TensorType",
        "add_end_docstrings",
        "add_start_docstrings",
        "is_apex_available",
        "is_av_available",
        "is_bitsandbytes_available",
        "is_datasets_available",
        "is_faiss_available",
        "is_flax_available",
        "is_keras_nlp_available",
        "is_phonemizer_available",
        "is_psutil_available",
        "is_py3nvml_available",
        "is_pyctcdecode_available",
        "is_sacremoses_available",
        "is_safetensors_available",
        "is_scipy_available",
        "is_sentencepiece_available",
        "is_sklearn_available",
        "is_speech_available",
        "is_tensorflow_text_available",
        "is_tf_available",
        "is_timm_available",
        "is_tokenizers_available",
        "is_torch_available",
        "is_torch_hpu_available",
        "is_torch_mlu_available",
        "is_torch_musa_available",
        "is_torch_neuroncore_available",
        "is_torch_npu_available",
        "is_torchvision_available",
        "is_torch_xla_available",
        "is_torch_xpu_available",
        "is_vision_available",
        "logging",
    ],
    "utils.quantization_config": [
        "AqlmConfig",
        "AutoRoundConfig",
        "AwqConfig",
        "BitNetQuantConfig",
        "BitsAndBytesConfig",
        "CompressedTensorsConfig",
        "EetqConfig",
        "FbgemmFp8Config",
        "FineGrainedFP8Config",
        "GPTQConfig",
        "HiggsConfig",
        "HqqConfig",
        "QuantoConfig",
        "QuarkConfig",
        "SpQRConfig",
        "TorchAoConfig",
        "VptqConfig",
    ],
    "video_utils": [],
}

# tokenizers-backed objects
try:
    if not is_tokenizers_available():
        raise OptionalDependencyNotAvailable()
except OptionalDependencyNotAvailable:
    from .utils import dummy_tokenizers_objects

    _import_structure["utils.dummy_tokenizers_objects"] = [
        name for name in dir(dummy_tokenizers_objects) if not name.startswith("_")
    ]
else:
    # Fast tokenizers structure
    _import_structure["tokenization_utils_fast"] = ["PreTrainedTokenizerFast"]


try:
    if not (is_sentencepiece_available() and is_tokenizers_available()):
        raise OptionalDependencyNotAvailable()
except OptionalDependencyNotAvailable:
    from .utils import dummy_sentencepiece_and_tokenizers_objects

    _import_structure["utils.dummy_sentencepiece_and_tokenizers_objects"] = [
        name for name in dir(dummy_sentencepiece_and_tokenizers_objects) if not name.startswith("_")
    ]
else:
    _import_structure["convert_slow_tokenizer"] = [
        "SLOW_TO_FAST_CONVERTERS",
        "convert_slow_tokenizer",
    ]

# Vision-specific objects
try:
    if not is_vision_available():
        raise OptionalDependencyNotAvailable()
except OptionalDependencyNotAvailable:
    from .utils import dummy_vision_objects

    _import_structure["utils.dummy_vision_objects"] = [
        name for name in dir(dummy_vision_objects) if not name.startswith("_")
    ]
else:
    _import_structure["image_processing_base"] = ["ImageProcessingMixin"]
    _import_structure["image_processing_utils"] = ["BaseImageProcessor"]
    _import_structure["image_utils"] = ["ImageFeatureExtractionMixin"]

try:
    if not is_torchvision_available():
        raise OptionalDependencyNotAvailable()
except OptionalDependencyNotAvailable:
    from .utils import dummy_torchvision_objects

    _import_structure["utils.dummy_torchvision_objects"] = [
        name for name in dir(dummy_torchvision_objects) if not name.startswith("_")
    ]
else:
    _import_structure["image_processing_utils_fast"] = ["BaseImageProcessorFast"]
    _import_structure["video_processing_utils"] = ["BaseVideoProcessor"]

# PyTorch-backed objects
try:
    if not is_torch_available():
        raise OptionalDependencyNotAvailable()
except OptionalDependencyNotAvailable:
    from .utils import dummy_pt_objects

    _import_structure["utils.dummy_pt_objects"] = [name for name in dir(dummy_pt_objects) if not name.startswith("_")]
else:
    _import_structure["model_debugging_utils"] = [
        "model_addition_debugger_context",
    ]
    _import_structure["activations"] = []
    _import_structure["cache_utils"] = [
        "Cache",
        "CacheConfig",
        "DynamicCache",
        "EncoderDecoderCache",
        "HQQQuantizedCache",
        "HybridCache",
        "MambaCache",
        "OffloadedCache",
        "OffloadedStaticCache",
        "QuantizedCache",
        "QuantizedCacheConfig",
        "QuantoQuantizedCache",
        "SinkCache",
        "SlidingWindowCache",
        "StaticCache",
    ]
    _import_structure["data.datasets"] = [
        "GlueDataset",
        "GlueDataTrainingArguments",
        "LineByLineTextDataset",
        "LineByLineWithRefDataset",
        "LineByLineWithSOPTextDataset",
        "SquadDataset",
        "SquadDataTrainingArguments",
        "TextDataset",
        "TextDatasetForNextSentencePrediction",
    ]
    _import_structure["generation"].extend(
        [
            "AlternatingCodebooksLogitsProcessor",
            "BayesianDetectorConfig",
            "BayesianDetectorModel",
            "BeamScorer",
            "BeamSearchScorer",
            "ClassifierFreeGuidanceLogitsProcessor",
            "ConstrainedBeamSearchScorer",
            "Constraint",
            "ConstraintListState",
            "DisjunctiveConstraint",
            "EncoderNoRepeatNGramLogitsProcessor",
            "EncoderRepetitionPenaltyLogitsProcessor",
            "EosTokenCriteria",
            "EpsilonLogitsWarper",
            "EtaLogitsWarper",
            "ExponentialDecayLengthPenalty",
            "ForcedBOSTokenLogitsProcessor",
            "ForcedEOSTokenLogitsProcessor",
            "GenerationMixin",
            "HammingDiversityLogitsProcessor",
            "InfNanRemoveLogitsProcessor",
            "LogitNormalization",
            "LogitsProcessor",
            "LogitsProcessorList",
            "MaxLengthCriteria",
            "MaxTimeCriteria",
            "MinLengthLogitsProcessor",
            "MinNewTokensLengthLogitsProcessor",
            "MinPLogitsWarper",
            "NoBadWordsLogitsProcessor",
            "NoRepeatNGramLogitsProcessor",
            "PhrasalConstraint",
            "PrefixConstrainedLogitsProcessor",
            "RepetitionPenaltyLogitsProcessor",
            "SequenceBiasLogitsProcessor",
            "StoppingCriteria",
            "StoppingCriteriaList",
            "StopStringCriteria",
            "SuppressTokensAtBeginLogitsProcessor",
            "SuppressTokensLogitsProcessor",
            "SynthIDTextWatermarkDetector",
            "SynthIDTextWatermarkingConfig",
            "SynthIDTextWatermarkLogitsProcessor",
            "TemperatureLogitsWarper",
            "TopKLogitsWarper",
            "TopPLogitsWarper",
            "TypicalLogitsWarper",
            "UnbatchedClassifierFreeGuidanceLogitsProcessor",
            "WatermarkDetector",
            "WatermarkLogitsProcessor",
            "WhisperTimeStampLogitsProcessor",
        ]
    )

    # PyTorch domain libraries integration
    _import_structure["integrations.executorch"] = [
        "TorchExportableModuleWithStaticCache",
        "convert_and_export_with_cache",
    ]

    _import_structure["modeling_flash_attention_utils"] = []
    _import_structure["modeling_layers"] = ["GradientCheckpointingLayer"]
    _import_structure["modeling_outputs"] = []
    _import_structure["modeling_rope_utils"] = ["ROPE_INIT_FUNCTIONS", "dynamic_rope_update"]
    _import_structure["modeling_utils"] = ["PreTrainedModel", "AttentionInterface"]
    _import_structure["masking_utils"] = ["AttentionMaskInterface"]
    _import_structure["optimization"] = [
        "Adafactor",
        "get_constant_schedule",
        "get_constant_schedule_with_warmup",
        "get_cosine_schedule_with_warmup",
        "get_cosine_with_hard_restarts_schedule_with_warmup",
        "get_inverse_sqrt_schedule",
        "get_linear_schedule_with_warmup",
        "get_polynomial_decay_schedule_with_warmup",
        "get_scheduler",
        "get_wsd_schedule",
    ]
    _import_structure["pytorch_utils"] = [
        "Conv1D",
        "apply_chunking_to_forward",
        "prune_layer",
    ]
    _import_structure["sagemaker"] = []
    _import_structure["time_series_utils"] = []
    _import_structure["trainer"] = ["Trainer"]
    _import_structure["trainer_pt_utils"] = ["torch_distributed_zero_first"]
    _import_structure["trainer_seq2seq"] = ["Seq2SeqTrainer"]

# TensorFlow-backed objects
try:
    if not is_tf_available():
        raise OptionalDependencyNotAvailable()
except OptionalDependencyNotAvailable:
    from .utils import dummy_tf_objects

    _import_structure["utils.dummy_tf_objects"] = [name for name in dir(dummy_tf_objects) if not name.startswith("_")]
else:
    _import_structure["activations_tf"] = []
    _import_structure["generation"].extend(
        [
            "TFForcedBOSTokenLogitsProcessor",
            "TFForcedEOSTokenLogitsProcessor",
            "TFForceTokensLogitsProcessor",
            "TFGenerationMixin",
            "TFLogitsProcessor",
            "TFLogitsProcessorList",
            "TFLogitsWarper",
            "TFMinLengthLogitsProcessor",
            "TFNoBadWordsLogitsProcessor",
            "TFNoRepeatNGramLogitsProcessor",
            "TFRepetitionPenaltyLogitsProcessor",
            "TFSuppressTokensAtBeginLogitsProcessor",
            "TFSuppressTokensLogitsProcessor",
            "TFTemperatureLogitsWarper",
            "TFTopKLogitsWarper",
            "TFTopPLogitsWarper",
        ]
    )
    _import_structure["keras_callbacks"] = ["KerasMetricCallback", "PushToHubCallback"]
    _import_structure["modeling_tf_outputs"] = []
    _import_structure["modeling_tf_utils"] = [
        "TFPreTrainedModel",
        "TFSequenceSummary",
        "TFSharedEmbeddings",
        "shape_list",
    ]
    _import_structure["optimization_tf"] = [
        "AdamWeightDecay",
        "GradientAccumulator",
        "WarmUp",
        "create_optimizer",
    ]
    _import_structure["tf_utils"] = []


# FLAX-backed objects
try:
    if not is_flax_available():
        raise OptionalDependencyNotAvailable()
except OptionalDependencyNotAvailable:
    from .utils import dummy_flax_objects

    _import_structure["utils.dummy_flax_objects"] = [
        name for name in dir(dummy_flax_objects) if not name.startswith("_")
    ]
else:
    _import_structure["generation"].extend(
        [
            "FlaxForcedBOSTokenLogitsProcessor",
            "FlaxForcedEOSTokenLogitsProcessor",
            "FlaxForceTokensLogitsProcessor",
            "FlaxGenerationMixin",
            "FlaxLogitsProcessor",
            "FlaxLogitsProcessorList",
            "FlaxLogitsWarper",
            "FlaxMinLengthLogitsProcessor",
            "FlaxTemperatureLogitsWarper",
            "FlaxSuppressTokensAtBeginLogitsProcessor",
            "FlaxSuppressTokensLogitsProcessor",
            "FlaxTopKLogitsWarper",
            "FlaxTopPLogitsWarper",
            "FlaxWhisperTimeStampLogitsProcessor",
        ]
    )
    _import_structure["modeling_flax_outputs"] = []
    _import_structure["modeling_flax_utils"] = ["FlaxPreTrainedModel"]

# Direct imports for type-checking
if TYPE_CHECKING:
    # All modeling imports
    from .configuration_utils import PretrainedConfig

    # Data
    from .data import (
        DataProcessor,
        InputExample,
        InputFeatures,
        SingleSentenceClassificationProcessor,
        SquadExample,
        SquadFeatures,
        SquadV1Processor,
        SquadV2Processor,
        glue_compute_metrics,
        glue_convert_examples_to_features,
        glue_output_modes,
        glue_processors,
        glue_tasks_num_labels,
        squad_convert_examples_to_features,
        xnli_compute_metrics,
        xnli_output_modes,
        xnli_processors,
        xnli_tasks_num_labels,
    )
    from .data.data_collator import (
        DataCollator,
        DataCollatorForLanguageModeling,
        DataCollatorForMultipleChoice,
        DataCollatorForPermutationLanguageModeling,
        DataCollatorForSeq2Seq,
        DataCollatorForSOP,
        DataCollatorForTokenClassification,
        DataCollatorForWholeWordMask,
        DataCollatorWithFlattening,
        DataCollatorWithPadding,
        DefaultDataCollator,
        default_data_collator,
    )
    from .feature_extraction_sequence_utils import SequenceFeatureExtractor

    # Feature Extractor
    from .feature_extraction_utils import BatchFeature, FeatureExtractionMixin

    # Generation
    from .generation import (
        AsyncTextIteratorStreamer,
        CompileConfig,
        GenerationConfig,
        TextIteratorStreamer,
        TextStreamer,
        WatermarkingConfig,
    )
    from .hf_argparser import HfArgumentParser

    # Integrations
    from .integrations import (
        is_clearml_available,
        is_comet_available,
        is_dvclive_available,
        is_neptune_available,
        is_optuna_available,
        is_ray_available,
        is_ray_tune_available,
        is_sigopt_available,
        is_swanlab_available,
        is_tensorboard_available,
        is_wandb_available,
    )

    # Model Cards
    from .modelcard import ModelCard

    # TF 2.0 <=> PyTorch conversion utilities
    from .modeling_tf_pytorch_utils import (
        convert_tf_weight_name_to_pt_weight_name,
        load_pytorch_checkpoint_in_tf2_model,
        load_pytorch_model_in_tf2_model,
        load_pytorch_weights_in_tf2_model,
        load_tf2_checkpoint_in_pytorch_model,
        load_tf2_model_in_pytorch_model,
        load_tf2_weights_in_pytorch_model,
    )
<<<<<<< HEAD
    _import_structure["models.bert_generation"].extend(
        [
            "BertGenerationDecoder",
            "BertGenerationEncoder",
            "BertGenerationPreTrainedModel",
            "load_tf_weights_in_bert_generation",
        ]
    )
    _import_structure["models.big_bird"].extend(
        [
            "BIG_BIRD_PRETRAINED_MODEL_ARCHIVE_LIST",
            "BigBirdForCausalLM",
            "BigBirdForMaskedLM",
            "BigBirdForMultipleChoice",
            "BigBirdForPreTraining",
            "BigBirdForQuestionAnswering",
            "BigBirdForSequenceClassification",
            "BigBirdForTokenClassification",
            "BigBirdLayer",
            "BigBirdModel",
            "BigBirdPreTrainedModel",
            "load_tf_weights_in_big_bird",
        ]
    )
    _import_structure["models.bigbird_pegasus"].extend(
        [
            "BIGBIRD_PEGASUS_PRETRAINED_MODEL_ARCHIVE_LIST",
            "BigBirdPegasusForCausalLM",
            "BigBirdPegasusForConditionalGeneration",
            "BigBirdPegasusForQuestionAnswering",
            "BigBirdPegasusForSequenceClassification",
            "BigBirdPegasusModel",
            "BigBirdPegasusPreTrainedModel",
        ]
    )
    _import_structure["models.biogpt"].extend(
        [
            "BIOGPT_PRETRAINED_MODEL_ARCHIVE_LIST",
            "BioGptForCausalLM",
            "BioGptForSequenceClassification",
            "BioGptForTokenClassification",
            "BioGptModel",
            "BioGptPreTrainedModel",
        ]
    )
    _import_structure["models.bit"].extend(
        [
            "BIT_PRETRAINED_MODEL_ARCHIVE_LIST",
            "BitBackbone",
            "BitForImageClassification",
            "BitModel",
            "BitPreTrainedModel",
        ]
    )
    _import_structure["models.blenderbot"].extend(
        [
            "BLENDERBOT_PRETRAINED_MODEL_ARCHIVE_LIST",
            "BlenderbotForCausalLM",
            "BlenderbotForConditionalGeneration",
            "BlenderbotModel",
            "BlenderbotPreTrainedModel",
        ]
    )
    _import_structure["models.blenderbot_small"].extend(
        [
            "BLENDERBOT_SMALL_PRETRAINED_MODEL_ARCHIVE_LIST",
            "BlenderbotSmallForCausalLM",
            "BlenderbotSmallForConditionalGeneration",
            "BlenderbotSmallModel",
            "BlenderbotSmallPreTrainedModel",
        ]
    )
    _import_structure["models.blip"].extend(
        [
            "BLIP_PRETRAINED_MODEL_ARCHIVE_LIST",
            "BlipForConditionalGeneration",
            "BlipForImageTextRetrieval",
            "BlipForQuestionAnswering",
            "BlipModel",
            "BlipPreTrainedModel",
            "BlipTextModel",
            "BlipVisionModel",
        ]
    )
    _import_structure["models.blip_2"].extend(
        [
            "BLIP_2_PRETRAINED_MODEL_ARCHIVE_LIST",
            "Blip2ForConditionalGeneration",
            "Blip2Model",
            "Blip2PreTrainedModel",
            "Blip2QFormerModel",
            "Blip2VisionModel",
        ]
    )
    _import_structure["models.bloom"].extend(
        [
            "BLOOM_PRETRAINED_MODEL_ARCHIVE_LIST",
            "BloomForCausalLM",
            "BloomForQuestionAnswering",
            "BloomForSequenceClassification",
            "BloomForTokenClassification",
            "BloomModel",
            "BloomPreTrainedModel",
        ]
    )
    _import_structure["models.bridgetower"].extend(
        [
            "BRIDGETOWER_PRETRAINED_MODEL_ARCHIVE_LIST",
            "BridgeTowerForContrastiveLearning",
            "BridgeTowerForImageAndTextRetrieval",
            "BridgeTowerForMaskedLM",
            "BridgeTowerModel",
            "BridgeTowerPreTrainedModel",
        ]
    )
    _import_structure["models.camembert"].extend(
        [
            "CAMEMBERT_PRETRAINED_MODEL_ARCHIVE_LIST",
            "CamembertForCausalLM",
            "CamembertForMaskedLM",
            "CamembertForMultipleChoice",
            "CamembertForQuestionAnswering",
            "CamembertForSequenceClassification",
            "CamembertForTokenClassification",
            "CamembertModel",
            "CamembertPreTrainedModel",
        ]
    )
    _import_structure["models.canine"].extend(
        [
            "CANINE_PRETRAINED_MODEL_ARCHIVE_LIST",
            "CanineForMultipleChoice",
            "CanineForQuestionAnswering",
            "CanineForSequenceClassification",
            "CanineForTokenClassification",
            "CanineLayer",
            "CanineModel",
            "CaninePreTrainedModel",
            "load_tf_weights_in_canine",
        ]
    )
    _import_structure["models.chinese_clip"].extend(
        [
            "CHINESE_CLIP_PRETRAINED_MODEL_ARCHIVE_LIST",
            "ChineseCLIPModel",
            "ChineseCLIPPreTrainedModel",
            "ChineseCLIPTextModel",
            "ChineseCLIPVisionModel",
        ]
    )
    _import_structure["models.clap"].extend(
        [
            "CLAP_PRETRAINED_MODEL_ARCHIVE_LIST",
            "ClapAudioModel",
            "ClapAudioModelWithProjection",
            "ClapFeatureExtractor",
            "ClapModel",
            "ClapPreTrainedModel",
            "ClapTextModel",
            "ClapTextModelWithProjection",
        ]
    )
    _import_structure["models.clip"].extend(
        [
            "CLIP_PRETRAINED_MODEL_ARCHIVE_LIST",
            "CLIPModel",
            "CLIPPreTrainedModel",
            "CLIPTextModel",
            "CLIPTextModelWithProjection",
            "CLIPVisionModel",
            "CLIPVisionModelWithProjection",
        ]
    )
    _import_structure["models.clipseg"].extend(
        [
            "CLIPSEG_PRETRAINED_MODEL_ARCHIVE_LIST",
            "CLIPSegForImageSegmentation",
            "CLIPSegModel",
            "CLIPSegPreTrainedModel",
            "CLIPSegTextModel",
            "CLIPSegVisionModel",
        ]
    )
    _import_structure["models.codegen"].extend(
        [
            "CODEGEN_PRETRAINED_MODEL_ARCHIVE_LIST",
            "CodeGenForCausalLM",
            "CodeGenModel",
            "CodeGenPreTrainedModel",
        ]
    )
    _import_structure["models.conditional_detr"].extend(
        [
            "CONDITIONAL_DETR_PRETRAINED_MODEL_ARCHIVE_LIST",
            "ConditionalDetrForObjectDetection",
            "ConditionalDetrForSegmentation",
            "ConditionalDetrModel",
            "ConditionalDetrPreTrainedModel",
        ]
    )
    _import_structure["models.convbert"].extend(
        [
            "CONVBERT_PRETRAINED_MODEL_ARCHIVE_LIST",
            "ConvBertForMaskedLM",
            "ConvBertForMultipleChoice",
            "ConvBertForQuestionAnswering",
            "ConvBertForSequenceClassification",
            "ConvBertForTokenClassification",
            "ConvBertLayer",
            "ConvBertModel",
            "ConvBertPreTrainedModel",
            "load_tf_weights_in_convbert",
        ]
    )
    _import_structure["models.convnext"].extend(
        [
            "CONVNEXT_PRETRAINED_MODEL_ARCHIVE_LIST",
            "ConvNextBackbone",
            "ConvNextForImageClassification",
            "ConvNextModel",
            "ConvNextPreTrainedModel",
        ]
    )
    _import_structure["models.convnextv2"].extend(
        [
            "CONVNEXTV2_PRETRAINED_MODEL_ARCHIVE_LIST",
            "ConvNextV2Backbone",
            "ConvNextV2ForImageClassification",
            "ConvNextV2Model",
            "ConvNextV2PreTrainedModel",
        ]
    )
    _import_structure["models.cpmant"].extend(
        [
            "CPMANT_PRETRAINED_MODEL_ARCHIVE_LIST",
            "CpmAntForCausalLM",
            "CpmAntModel",
            "CpmAntPreTrainedModel",
        ]
    )
    _import_structure["models.ctrl"].extend(
        [
            "CTRL_PRETRAINED_MODEL_ARCHIVE_LIST",
            "CTRLForSequenceClassification",
            "CTRLLMHeadModel",
            "CTRLModel",
            "CTRLPreTrainedModel",
        ]
    )
    _import_structure["models.cvt"].extend(
        [
            "CVT_PRETRAINED_MODEL_ARCHIVE_LIST",
            "CvtForImageClassification",
            "CvtModel",
            "CvtPreTrainedModel",
        ]
    )
    _import_structure["models.data2vec"].extend(
        [
            "DATA2VEC_AUDIO_PRETRAINED_MODEL_ARCHIVE_LIST",
            "DATA2VEC_TEXT_PRETRAINED_MODEL_ARCHIVE_LIST",
            "DATA2VEC_VISION_PRETRAINED_MODEL_ARCHIVE_LIST",
            "Data2VecAudioForAudioFrameClassification",
            "Data2VecAudioForCTC",
            "Data2VecAudioForSequenceClassification",
            "Data2VecAudioForXVector",
            "Data2VecAudioModel",
            "Data2VecAudioPreTrainedModel",
            "Data2VecTextForCausalLM",
            "Data2VecTextForMaskedLM",
            "Data2VecTextForMultipleChoice",
            "Data2VecTextForQuestionAnswering",
            "Data2VecTextForSequenceClassification",
            "Data2VecTextForTokenClassification",
            "Data2VecTextModel",
            "Data2VecTextPreTrainedModel",
            "Data2VecVisionForImageClassification",
            "Data2VecVisionForSemanticSegmentation",
            "Data2VecVisionModel",
            "Data2VecVisionPreTrainedModel",
        ]
    )
    _import_structure["models.deberta"].extend(
        [
            "DEBERTA_PRETRAINED_MODEL_ARCHIVE_LIST",
            "DebertaForMaskedLM",
            "DebertaForQuestionAnswering",
            "DebertaForSequenceClassification",
            "DebertaForTokenClassification",
            "DebertaModel",
            "DebertaPreTrainedModel",
        ]
    )
    _import_structure["models.deberta_v2"].extend(
        [
            "DEBERTA_V2_PRETRAINED_MODEL_ARCHIVE_LIST",
            "DebertaV2ForMaskedLM",
            "DebertaV2ForMultipleChoice",
            "DebertaV2ForQuestionAnswering",
            "DebertaV2ForSequenceClassification",
            "DebertaV2ForTokenClassification",
            "DebertaV2Model",
            "DebertaV2PreTrainedModel",
        ]
    )
    _import_structure["models.decision_transformer"].extend(
        [
            "DECISION_TRANSFORMER_PRETRAINED_MODEL_ARCHIVE_LIST",
            "DecisionTransformerGPT2Model",
            "DecisionTransformerGPT2PreTrainedModel",
            "DecisionTransformerModel",
            "DecisionTransformerPreTrainedModel",
        ]
    )
    _import_structure["models.deformable_detr"].extend(
        [
            "DEFORMABLE_DETR_PRETRAINED_MODEL_ARCHIVE_LIST",
            "DeformableDetrForObjectDetection",
            "DeformableDetrModel",
            "DeformableDetrPreTrainedModel",
        ]
    )
    _import_structure["models.deit"].extend(
        [
            "DEIT_PRETRAINED_MODEL_ARCHIVE_LIST",
            "DeiTForImageClassification",
            "DeiTForImageClassificationWithTeacher",
            "DeiTForMaskedImageModeling",
            "DeiTModel",
            "DeiTPreTrainedModel",
        ]
    )
    _import_structure["models.deta"].extend(
        [
            "DETA_PRETRAINED_MODEL_ARCHIVE_LIST",
            "DetaForObjectDetection",
            "DetaModel",
            "DetaPreTrainedModel",
        ]
    )
    _import_structure["models.detr"].extend(
        [
            "DETR_PRETRAINED_MODEL_ARCHIVE_LIST",
            "DetrForObjectDetection",
            "DetrForSegmentation",
            "DetrModel",
            "DetrPreTrainedModel",
        ]
    )
    _import_structure["models.dinat"].extend(
        [
            "DINAT_PRETRAINED_MODEL_ARCHIVE_LIST",
            "DinatBackbone",
            "DinatForImageClassification",
            "DinatModel",
            "DinatPreTrainedModel",
        ]
    )
    _import_structure["models.distilbert"].extend(
        [
            "DISTILBERT_PRETRAINED_MODEL_ARCHIVE_LIST",
            "DistilBertForMaskedLM",
            "DistilBertForMultipleChoice",
            "DistilBertForQuestionAnswering",
            "DistilBertForSequenceClassification",
            "DistilBertForTokenClassification",
            "DistilBertModel",
            "DistilBertPreTrainedModel",
        ]
    )
    _import_structure["models.donut"].extend(
        [
            "DONUT_SWIN_PRETRAINED_MODEL_ARCHIVE_LIST",
            "DonutSwinModel",
            "DonutSwinPreTrainedModel",
        ]
    )
    _import_structure["models.dpr"].extend(
        [
            "DPR_CONTEXT_ENCODER_PRETRAINED_MODEL_ARCHIVE_LIST",
            "DPR_QUESTION_ENCODER_PRETRAINED_MODEL_ARCHIVE_LIST",
            "DPR_READER_PRETRAINED_MODEL_ARCHIVE_LIST",
            "DPRContextEncoder",
            "DPRPretrainedContextEncoder",
            "DPRPreTrainedModel",
            "DPRPretrainedQuestionEncoder",
            "DPRPretrainedReader",
            "DPRQuestionEncoder",
            "DPRReader",
        ]
    )
    _import_structure["models.dpt"].extend(
        [
            "DPT_PRETRAINED_MODEL_ARCHIVE_LIST",
            "DPTForDepthEstimation",
            "DPTForSemanticSegmentation",
            "DPTModel",
            "DPTPreTrainedModel",
        ]
    )
    _import_structure["models.efficientformer"].extend(
        [
            "EFFICIENTFORMER_PRETRAINED_MODEL_ARCHIVE_LIST",
            "EfficientFormerForImageClassification",
            "EfficientFormerForImageClassificationWithTeacher",
            "EfficientFormerModel",
            "EfficientFormerPreTrainedModel",
        ]
    )
    _import_structure["models.efficientnet"].extend(
        [
            "EFFICIENTNET_PRETRAINED_MODEL_ARCHIVE_LIST",
            "EfficientNetForImageClassification",
            "EfficientNetModel",
            "EfficientNetPreTrainedModel",
        ]
    )
    _import_structure["models.electra"].extend(
        [
            "ELECTRA_PRETRAINED_MODEL_ARCHIVE_LIST",
            "ElectraForCausalLM",
            "ElectraForMaskedLM",
            "ElectraForMultipleChoice",
            "ElectraForPreTraining",
            "ElectraForQuestionAnswering",
            "ElectraForSequenceClassification",
            "ElectraForTokenClassification",
            "ElectraModel",
            "ElectraPreTrainedModel",
            "load_tf_weights_in_electra",
        ]
    )
    _import_structure["models.encodec"].extend(
        [
            "ENCODEC_PRETRAINED_MODEL_ARCHIVE_LIST",
            "EncodecModel",
            "EncodecPreTrainedModel",
        ]
    )
    _import_structure["models.encoder_decoder"].append("EncoderDecoderModel")
    _import_structure["models.ernie"].extend(
        [
            "ERNIE_PRETRAINED_MODEL_ARCHIVE_LIST",
            "ErnieForCausalLM",
            "ErnieForMaskedLM",
            "ErnieForMultipleChoice",
            "ErnieForNextSentencePrediction",
            "ErnieForPreTraining",
            "ErnieForQuestionAnswering",
            "ErnieForSequenceClassification",
            "ErnieForTokenClassification",
            "ErnieModel",
            "ErniePreTrainedModel",
        ]
    )
    _import_structure["models.ernie_m"].extend(
        [
            "ERNIE_M_PRETRAINED_MODEL_ARCHIVE_LIST",
            "ErnieMForInformationExtraction",
            "ErnieMForMultipleChoice",
            "ErnieMForQuestionAnswering",
            "ErnieMForSequenceClassification",
            "ErnieMForTokenClassification",
            "ErnieMModel",
            "ErnieMPreTrainedModel",
        ]
    )
    _import_structure["models.esm"].extend(
        [
            "ESM_PRETRAINED_MODEL_ARCHIVE_LIST",
            "EsmFoldPreTrainedModel",
            "EsmForMaskedLM",
            "EsmForProteinFolding",
            "EsmForSequenceClassification",
            "EsmForTokenClassification",
            "EsmModel",
            "EsmPreTrainedModel",
        ]
    )
    _import_structure["models.flaubert"].extend(
        [
            "FLAUBERT_PRETRAINED_MODEL_ARCHIVE_LIST",
            "FlaubertForMultipleChoice",
            "FlaubertForQuestionAnswering",
            "FlaubertForQuestionAnsweringSimple",
            "FlaubertForSequenceClassification",
            "FlaubertForTokenClassification",
            "FlaubertModel",
            "FlaubertPreTrainedModel",
            "FlaubertWithLMHeadModel",
        ]
    )
    _import_structure["models.flava"].extend(
        [
            "FLAVA_PRETRAINED_MODEL_ARCHIVE_LIST",
            "FlavaForPreTraining",
            "FlavaImageCodebook",
            "FlavaImageModel",
            "FlavaModel",
            "FlavaMultimodalModel",
            "FlavaPreTrainedModel",
            "FlavaTextModel",
        ]
    )
    _import_structure["models.fnet"].extend(
        [
            "FNET_PRETRAINED_MODEL_ARCHIVE_LIST",
            "FNetForMaskedLM",
            "FNetForMultipleChoice",
            "FNetForNextSentencePrediction",
            "FNetForPreTraining",
            "FNetForQuestionAnswering",
            "FNetForSequenceClassification",
            "FNetForTokenClassification",
            "FNetLayer",
            "FNetModel",
            "FNetPreTrainedModel",
        ]
    )
    _import_structure["models.focalnet"].extend(
        [
            "FOCALNET_PRETRAINED_MODEL_ARCHIVE_LIST",
            "FocalNetBackbone",
            "FocalNetForImageClassification",
            "FocalNetForMaskedImageModeling",
            "FocalNetModel",
            "FocalNetPreTrainedModel",
        ]
    )
    _import_structure["models.fsmt"].extend(["FSMTForConditionalGeneration", "FSMTModel", "PretrainedFSMTModel"])
    _import_structure["models.funnel"].extend(
        [
            "FUNNEL_PRETRAINED_MODEL_ARCHIVE_LIST",
            "FunnelBaseModel",
            "FunnelForMaskedLM",
            "FunnelForMultipleChoice",
            "FunnelForPreTraining",
            "FunnelForQuestionAnswering",
            "FunnelForSequenceClassification",
            "FunnelForTokenClassification",
            "FunnelModel",
            "FunnelPreTrainedModel",
            "load_tf_weights_in_funnel",
        ]
    )
    _import_structure["models.git"].extend(
        [
            "GIT_PRETRAINED_MODEL_ARCHIVE_LIST",
            "GitForCausalLM",
            "GitModel",
            "GitPreTrainedModel",
            "GitVisionModel",
        ]
    )
    _import_structure["models.glpn"].extend(
        [
            "GLPN_PRETRAINED_MODEL_ARCHIVE_LIST",
            "GLPNForDepthEstimation",
            "GLPNModel",
            "GLPNPreTrainedModel",
        ]
    )
    _import_structure["models.gpt2"].extend(
        [
            "GPT2_PRETRAINED_MODEL_ARCHIVE_LIST",
            "GPT2DoubleHeadsModel",
            "GPT2ForQuestionAnswering",
            "GPT2ForSequenceClassification",
            "GPT2ForTokenClassification",
            "GPT2LMHeadModel",
            "GPT2Model",
            "GPT2PreTrainedModel",
            "load_tf_weights_in_gpt2",
        ]
    )
    _import_structure["models.gpt_bigcode"].extend(
        [
            "GPT_BIGCODE_PRETRAINED_MODEL_ARCHIVE_LIST",
            "GPTBigCodeForCausalLM",
            "GPTBigCodeForSequenceClassification",
            "GPTBigCodeForTokenClassification",
            "GPTBigCodeModel",
            "GPTBigCodePreTrainedModel",
        ]
    )
    _import_structure["models.gpt_neo"].extend(
        [
            "GPT_NEO_PRETRAINED_MODEL_ARCHIVE_LIST",
            "GPTNeoForCausalLM",
            "GPTNeoForQuestionAnswering",
            "GPTNeoForSequenceClassification",
            "GPTNeoForTokenClassification",
            "GPTNeoModel",
            "GPTNeoPreTrainedModel",
            "load_tf_weights_in_gpt_neo",
        ]
    )
    _import_structure["models.gpt_neox"].extend(
        [
            "GPT_NEOX_PRETRAINED_MODEL_ARCHIVE_LIST",
            "GPTNeoXForCausalLM",
            "GPTNeoXForQuestionAnswering",
            "GPTNeoXForSequenceClassification",
            "GPTNeoXForTokenClassification",
            "GPTNeoXLayer",
            "GPTNeoXModel",
            "GPTNeoXPreTrainedModel",
        ]
    )
    _import_structure["models.gpt_neox_japanese"].extend(
        [
            "GPT_NEOX_JAPANESE_PRETRAINED_MODEL_ARCHIVE_LIST",
            "GPTNeoXJapaneseForCausalLM",
            "GPTNeoXJapaneseLayer",
            "GPTNeoXJapaneseModel",
            "GPTNeoXJapanesePreTrainedModel",
        ]
    )
    _import_structure["models.gptj"].extend(
        [
            "GPTJ_PRETRAINED_MODEL_ARCHIVE_LIST",
            "GPTJForCausalLM",
            "GPTJForQuestionAnswering",
            "GPTJForSequenceClassification",
            "GPTJModel",
            "GPTJPreTrainedModel",
        ]
    )
    _import_structure["models.gptsan_japanese"].extend(
        [
            "GPTSAN_JAPANESE_PRETRAINED_MODEL_ARCHIVE_LIST",
            "GPTSanJapaneseForConditionalGeneration",
            "GPTSanJapaneseModel",
            "GPTSanJapanesePreTrainedModel",
        ]
    )
    _import_structure["models.graphormer"].extend(
        [
            "GRAPHORMER_PRETRAINED_MODEL_ARCHIVE_LIST",
            "GraphormerForGraphClassification",
            "GraphormerModel",
            "GraphormerPreTrainedModel",
        ]
    )
    _import_structure["models.groupvit"].extend(
        [
            "GROUPVIT_PRETRAINED_MODEL_ARCHIVE_LIST",
            "GroupViTModel",
            "GroupViTPreTrainedModel",
            "GroupViTTextModel",
            "GroupViTVisionModel",
        ]
    )
    _import_structure["models.hubert"].extend(
        [
            "HUBERT_PRETRAINED_MODEL_ARCHIVE_LIST",
            "HubertForCTC",
            "HubertForSequenceClassification",
            "HubertModel",
            "HubertPreTrainedModel",
        ]
    )
    _import_structure["models.ibert"].extend(
        [
            "IBERT_PRETRAINED_MODEL_ARCHIVE_LIST",
            "IBertForMaskedLM",
            "IBertForMultipleChoice",
            "IBertForQuestionAnswering",
            "IBertForSequenceClassification",
            "IBertForTokenClassification",
            "IBertModel",
            "IBertPreTrainedModel",
        ]
    )
    _import_structure["models.imagegpt"].extend(
        [
            "IMAGEGPT_PRETRAINED_MODEL_ARCHIVE_LIST",
            "ImageGPTForCausalImageModeling",
            "ImageGPTForImageClassification",
            "ImageGPTModel",
            "ImageGPTPreTrainedModel",
            "load_tf_weights_in_imagegpt",
        ]
    )
    _import_structure["models.informer"].extend(
        [
            "INFORMER_PRETRAINED_MODEL_ARCHIVE_LIST",
            "InformerForPrediction",
            "InformerModel",
            "InformerPreTrainedModel",
        ]
    )
    _import_structure["models.instructblip"].extend(
        [
            "INSTRUCTBLIP_PRETRAINED_MODEL_ARCHIVE_LIST",
            "InstructBlipForConditionalGeneration",
            "InstructBlipPreTrainedModel",
            "InstructBlipQFormerModel",
            "InstructBlipVisionModel",
        ]
    )
    _import_structure["models.jukebox"].extend(
        [
            "JUKEBOX_PRETRAINED_MODEL_ARCHIVE_LIST",
            "JukeboxModel",
            "JukeboxPreTrainedModel",
            "JukeboxPrior",
            "JukeboxVQVAE",
        ]
    )
    _import_structure["models.layoutlm"].extend(
        [
            "LAYOUTLM_PRETRAINED_MODEL_ARCHIVE_LIST",
            "LayoutLMForMaskedLM",
            "LayoutLMForQuestionAnswering",
            "LayoutLMForSequenceClassification",
            "LayoutLMForTokenClassification",
            "LayoutLMModel",
            "LayoutLMPreTrainedModel",
        ]
    )
    _import_structure["models.layoutlmv2"].extend(
        [
            "LAYOUTLMV2_PRETRAINED_MODEL_ARCHIVE_LIST",
            "LayoutLMv2ForQuestionAnswering",
            "LayoutLMv2ForSequenceClassification",
            "LayoutLMv2ForTokenClassification",
            "LayoutLMv2Model",
            "LayoutLMv2PreTrainedModel",
        ]
    )
    _import_structure["models.layoutlmv3"].extend(
        [
            "LAYOUTLMV3_PRETRAINED_MODEL_ARCHIVE_LIST",
            "LayoutLMv3ForQuestionAnswering",
            "LayoutLMv3ForSequenceClassification",
            "LayoutLMv3ForTokenClassification",
            "LayoutLMv3Model",
            "LayoutLMv3PreTrainedModel",
        ]
    )
    _import_structure["models.led"].extend(
        [
            "LED_PRETRAINED_MODEL_ARCHIVE_LIST",
            "LEDForConditionalGeneration",
            "LEDForQuestionAnswering",
            "LEDForSequenceClassification",
            "LEDModel",
            "LEDPreTrainedModel",
        ]
    )
    _import_structure["models.levit"].extend(
        [
            "LEVIT_PRETRAINED_MODEL_ARCHIVE_LIST",
            "LevitForImageClassification",
            "LevitForImageClassificationWithTeacher",
            "LevitModel",
            "LevitPreTrainedModel",
        ]
    )
    _import_structure["models.lilt"].extend(
        [
            "LILT_PRETRAINED_MODEL_ARCHIVE_LIST",
            "LiltForQuestionAnswering",
            "LiltForSequenceClassification",
            "LiltForTokenClassification",
            "LiltModel",
            "LiltPreTrainedModel",
        ]
    )
    _import_structure["models.llama"].extend(
        ["LlamaForCausalLM", "LlamaForSequenceClassification", "LlamaModel", "LlamaPreTrainedModel"]
    )
    _import_structure["models.longformer"].extend(
        [
            "LONGFORMER_PRETRAINED_MODEL_ARCHIVE_LIST",
            "LongformerForMaskedLM",
            "LongformerForMultipleChoice",
            "LongformerForQuestionAnswering",
            "LongformerForSequenceClassification",
            "LongformerForTokenClassification",
            "LongformerModel",
            "LongformerPreTrainedModel",
            "LongformerSelfAttention",
        ]
    )
    _import_structure["models.longt5"].extend(
        [
            "LONGT5_PRETRAINED_MODEL_ARCHIVE_LIST",
            "LongT5EncoderModel",
            "LongT5ForConditionalGeneration",
            "LongT5Model",
            "LongT5PreTrainedModel",
        ]
    )
    _import_structure["models.luke"].extend(
        [
            "LUKE_PRETRAINED_MODEL_ARCHIVE_LIST",
            "LukeForEntityClassification",
            "LukeForEntityPairClassification",
            "LukeForEntitySpanClassification",
            "LukeForMaskedLM",
            "LukeForMultipleChoice",
            "LukeForQuestionAnswering",
            "LukeForSequenceClassification",
            "LukeForTokenClassification",
            "LukeModel",
            "LukePreTrainedModel",
        ]
    )
    _import_structure["models.lxmert"].extend(
        [
            "LxmertEncoder",
            "LxmertForPreTraining",
            "LxmertForQuestionAnswering",
            "LxmertModel",
            "LxmertPreTrainedModel",
            "LxmertVisualFeatureEncoder",
            "LxmertXLayer",
        ]
    )
    _import_structure["models.m2m_100"].extend(
        [
            "M2M_100_PRETRAINED_MODEL_ARCHIVE_LIST",
            "M2M100ForConditionalGeneration",
            "M2M100Model",
            "M2M100PreTrainedModel",
        ]
    )
    _import_structure["models.marian"].extend(["MarianForCausalLM", "MarianModel", "MarianMTModel"])
    _import_structure["models.markuplm"].extend(
        [
            "MARKUPLM_PRETRAINED_MODEL_ARCHIVE_LIST",
            "MarkupLMForQuestionAnswering",
            "MarkupLMForSequenceClassification",
            "MarkupLMForTokenClassification",
            "MarkupLMModel",
            "MarkupLMPreTrainedModel",
        ]
    )
    _import_structure["models.mask2former"].extend(
        [
            "MASK2FORMER_PRETRAINED_MODEL_ARCHIVE_LIST",
            "Mask2FormerForUniversalSegmentation",
            "Mask2FormerModel",
            "Mask2FormerPreTrainedModel",
        ]
    )
    _import_structure["models.maskformer"].extend(
        [
            "MASKFORMER_PRETRAINED_MODEL_ARCHIVE_LIST",
            "MaskFormerForInstanceSegmentation",
            "MaskFormerModel",
            "MaskFormerPreTrainedModel",
            "MaskFormerSwinBackbone",
        ]
    )
    _import_structure["models.mbart"].extend(
        [
            "MBartForCausalLM",
            "MBartForConditionalGeneration",
            "MBartForQuestionAnswering",
            "MBartForSequenceClassification",
            "MBartModel",
            "MBartPreTrainedModel",
        ]
    )
    _import_structure["models.mctct"].extend(
        [
            "MCTCT_PRETRAINED_MODEL_ARCHIVE_LIST",
            "MCTCTForCTC",
            "MCTCTModel",
            "MCTCTPreTrainedModel",
        ]
    )
    _import_structure["models.mega"].extend(
        [
            "MEGA_PRETRAINED_MODEL_ARCHIVE_LIST",
            "MegaForCausalLM",
            "MegaForMaskedLM",
            "MegaForMultipleChoice",
            "MegaForQuestionAnswering",
            "MegaForSequenceClassification",
            "MegaForTokenClassification",
            "MegaModel",
            "MegaPreTrainedModel",
        ]
    )
    _import_structure["models.megatron_bert"].extend(
        [
            "MEGATRON_BERT_PRETRAINED_MODEL_ARCHIVE_LIST",
            "MegatronBertForCausalLM",
            "MegatronBertForMaskedLM",
            "MegatronBertForMultipleChoice",
            "MegatronBertForNextSentencePrediction",
            "MegatronBertForPreTraining",
            "MegatronBertForQuestionAnswering",
            "MegatronBertForSequenceClassification",
            "MegatronBertForTokenClassification",
            "MegatronBertModel",
            "MegatronBertPreTrainedModel",
        ]
    )
    _import_structure["models.mgp_str"].extend(
        [
            "MGP_STR_PRETRAINED_MODEL_ARCHIVE_LIST",
            "MgpstrForSceneTextRecognition",
            "MgpstrModel",
            "MgpstrPreTrainedModel",
        ]
    )
    _import_structure["models.mmbt"].extend(["MMBTForClassification", "MMBTModel", "ModalEmbeddings"])
    _import_structure["models.mobilebert"].extend(
        [
            "MOBILEBERT_PRETRAINED_MODEL_ARCHIVE_LIST",
            "MobileBertForMaskedLM",
            "MobileBertForMultipleChoice",
            "MobileBertForNextSentencePrediction",
            "MobileBertForPreTraining",
            "MobileBertForQuestionAnswering",
            "MobileBertForSequenceClassification",
            "MobileBertForTokenClassification",
            "MobileBertLayer",
            "MobileBertModel",
            "MobileBertPreTrainedModel",
            "load_tf_weights_in_mobilebert",
        ]
    )
    _import_structure["models.mobilenet_v1"].extend(
        [
            "MOBILENET_V1_PRETRAINED_MODEL_ARCHIVE_LIST",
            "MobileNetV1ForImageClassification",
            "MobileNetV1Model",
            "MobileNetV1PreTrainedModel",
            "load_tf_weights_in_mobilenet_v1",
        ]
    )
    _import_structure["models.mobilenet_v2"].extend(
        [
            "MOBILENET_V2_PRETRAINED_MODEL_ARCHIVE_LIST",
            "MobileNetV2ForImageClassification",
            "MobileNetV2ForSemanticSegmentation",
            "MobileNetV2Model",
            "MobileNetV2PreTrainedModel",
            "load_tf_weights_in_mobilenet_v2",
        ]
    )
    _import_structure["models.mobilevit"].extend(
        [
            "MOBILEVIT_PRETRAINED_MODEL_ARCHIVE_LIST",
            "MobileViTForImageClassification",
            "MobileViTForSemanticSegmentation",
            "MobileViTModel",
            "MobileViTPreTrainedModel",
        ]
    )
    _import_structure["models.mobilevitv2"].extend(
        [
            "MOBILEVITV2_PRETRAINED_MODEL_ARCHIVE_LIST",
            "MobileViTV2ForImageClassification",
            "MobileViTV2ForSemanticSegmentation",
            "MobileViTV2Model",
            "MobileViTV2PreTrainedModel",
        ]
    )
    _import_structure["models.mpnet"].extend(
        [
            "MPNET_PRETRAINED_MODEL_ARCHIVE_LIST",
            "MPNetForMaskedLM",
            "MPNetForMultipleChoice",
            "MPNetForQuestionAnswering",
            "MPNetForSequenceClassification",
            "MPNetForTokenClassification",
            "MPNetLayer",
            "MPNetModel",
            "MPNetPreTrainedModel",
        ]
    )
    _import_structure["models.mt5"].extend(
        ["MT5EncoderModel", "MT5ForConditionalGeneration", "MT5Model", "MT5PreTrainedModel"]
    )
    _import_structure["models.mvp"].extend(
        [
            "MVP_PRETRAINED_MODEL_ARCHIVE_LIST",
            "MvpForCausalLM",
            "MvpForConditionalGeneration",
            "MvpForQuestionAnswering",
            "MvpForSequenceClassification",
            "MvpModel",
            "MvpPreTrainedModel",
        ]
    )
    _import_structure["models.nat"].extend(
        [
            "NAT_PRETRAINED_MODEL_ARCHIVE_LIST",
            "NatBackbone",
            "NatForImageClassification",
            "NatModel",
            "NatPreTrainedModel",
        ]
    )
    _import_structure["models.nezha"].extend(
        [
            "NEZHA_PRETRAINED_MODEL_ARCHIVE_LIST",
            "NezhaForMaskedLM",
            "NezhaForMultipleChoice",
            "NezhaForNextSentencePrediction",
            "NezhaForPreTraining",
            "NezhaForQuestionAnswering",
            "NezhaForSequenceClassification",
            "NezhaForTokenClassification",
            "NezhaModel",
            "NezhaPreTrainedModel",
        ]
    )
    _import_structure["models.nllb_moe"].extend(
        [
            "NLLB_MOE_PRETRAINED_MODEL_ARCHIVE_LIST",
            "NllbMoeForConditionalGeneration",
            "NllbMoeModel",
            "NllbMoePreTrainedModel",
            "NllbMoeSparseMLP",
            "NllbMoeTop2Router",
        ]
    )
    _import_structure["models.nystromformer"].extend(
        [
            "NYSTROMFORMER_PRETRAINED_MODEL_ARCHIVE_LIST",
            "NystromformerForMaskedLM",
            "NystromformerForMultipleChoice",
            "NystromformerForQuestionAnswering",
            "NystromformerForSequenceClassification",
            "NystromformerForTokenClassification",
            "NystromformerLayer",
            "NystromformerModel",
            "NystromformerPreTrainedModel",
        ]
    )
    _import_structure["models.oneformer"].extend(
        [
            "ONEFORMER_PRETRAINED_MODEL_ARCHIVE_LIST",
            "OneFormerForUniversalSegmentation",
            "OneFormerModel",
            "OneFormerPreTrainedModel",
        ]
    )
    _import_structure["models.open_llama"].extend(
        ["OpenLlamaForCausalLM", "OpenLlamaForSequenceClassification", "OpenLlamaModel", "OpenLlamaPreTrainedModel"]
    )
    _import_structure["models.openai"].extend(
        [
            "OPENAI_GPT_PRETRAINED_MODEL_ARCHIVE_LIST",
            "OpenAIGPTDoubleHeadsModel",
            "OpenAIGPTForSequenceClassification",
            "OpenAIGPTLMHeadModel",
            "OpenAIGPTModel",
            "OpenAIGPTPreTrainedModel",
            "load_tf_weights_in_openai_gpt",
        ]
    )
    _import_structure["models.opt"].extend(
        [
            "OPT_PRETRAINED_MODEL_ARCHIVE_LIST",
            "OPTForCausalLM",
            "OPTForQuestionAnswering",
            "OPTForSequenceClassification",
            "OPTModel",
            "OPTPreTrainedModel",
        ]
    )
    _import_structure["models.owlvit"].extend(
        [
            "OWLVIT_PRETRAINED_MODEL_ARCHIVE_LIST",
            "OwlViTForObjectDetection",
            "OwlViTModel",
            "OwlViTPreTrainedModel",
            "OwlViTTextModel",
            "OwlViTVisionModel",
        ]
    )
    _import_structure["models.pegasus"].extend(
        ["PegasusForCausalLM", "PegasusForConditionalGeneration", "PegasusModel", "PegasusPreTrainedModel"]
    )
    _import_structure["models.pegasus_x"].extend(
        [
            "PEGASUS_X_PRETRAINED_MODEL_ARCHIVE_LIST",
            "PegasusXForConditionalGeneration",
            "PegasusXModel",
            "PegasusXPreTrainedModel",
        ]
    )
    _import_structure["models.perceiver"].extend(
        [
            "PERCEIVER_PRETRAINED_MODEL_ARCHIVE_LIST",
            "PerceiverForImageClassificationConvProcessing",
            "PerceiverForImageClassificationFourier",
            "PerceiverForImageClassificationLearned",
            "PerceiverForMaskedLM",
            "PerceiverForMultimodalAutoencoding",
            "PerceiverForOpticalFlow",
            "PerceiverForSequenceClassification",
            "PerceiverLayer",
            "PerceiverModel",
            "PerceiverPreTrainedModel",
        ]
    )
    _import_structure["models.pix2struct"].extend(
        [
            "PIX2STRUCT_PRETRAINED_MODEL_ARCHIVE_LIST",
            "Pix2StructForConditionalGeneration",
            "Pix2StructPreTrainedModel",
            "Pix2StructTextModel",
            "Pix2StructVisionModel",
        ]
    )
    _import_structure["models.plbart"].extend(
        [
            "PLBART_PRETRAINED_MODEL_ARCHIVE_LIST",
            "PLBartForCausalLM",
            "PLBartForConditionalGeneration",
            "PLBartForSequenceClassification",
            "PLBartModel",
            "PLBartPreTrainedModel",
        ]
    )
    _import_structure["models.poolformer"].extend(
        [
            "POOLFORMER_PRETRAINED_MODEL_ARCHIVE_LIST",
            "PoolFormerForImageClassification",
            "PoolFormerModel",
            "PoolFormerPreTrainedModel",
        ]
    )
    _import_structure["models.prophetnet"].extend(
        [
            "PROPHETNET_PRETRAINED_MODEL_ARCHIVE_LIST",
            "ProphetNetDecoder",
            "ProphetNetEncoder",
            "ProphetNetForCausalLM",
            "ProphetNetForConditionalGeneration",
            "ProphetNetModel",
            "ProphetNetPreTrainedModel",
        ]
    )
    _import_structure["models.qdqbert"].extend(
        [
            "QDQBERT_PRETRAINED_MODEL_ARCHIVE_LIST",
            "QDQBertForMaskedLM",
            "QDQBertForMultipleChoice",
            "QDQBertForNextSentencePrediction",
            "QDQBertForQuestionAnswering",
            "QDQBertForSequenceClassification",
            "QDQBertForTokenClassification",
            "QDQBertLayer",
            "QDQBertLMHeadModel",
            "QDQBertModel",
            "QDQBertPreTrainedModel",
            "load_tf_weights_in_qdqbert",
        ]
    )
    _import_structure["models.rag"].extend(
        ["RagModel", "RagPreTrainedModel", "RagSequenceForGeneration", "RagTokenForGeneration"]
    )
    _import_structure["models.realm"].extend(
        [
            "REALM_PRETRAINED_MODEL_ARCHIVE_LIST",
            "RealmEmbedder",
            "RealmForOpenQA",
            "RealmKnowledgeAugEncoder",
            "RealmPreTrainedModel",
            "RealmReader",
            "RealmRetriever",
            "RealmScorer",
            "load_tf_weights_in_realm",
        ]
    )
    _import_structure["models.reformer"].extend(
        [
            "REFORMER_PRETRAINED_MODEL_ARCHIVE_LIST",
            "ReformerAttention",
            "ReformerForMaskedLM",
            "ReformerForQuestionAnswering",
            "ReformerForSequenceClassification",
            "ReformerLayer",
            "ReformerModel",
            "ReformerModelWithLMHead",
            "ReformerPreTrainedModel",
        ]
    )
    _import_structure["models.regnet"].extend(
        [
            "REGNET_PRETRAINED_MODEL_ARCHIVE_LIST",
            "RegNetForImageClassification",
            "RegNetModel",
            "RegNetPreTrainedModel",
        ]
    )
    _import_structure["models.rembert"].extend(
        [
            "REMBERT_PRETRAINED_MODEL_ARCHIVE_LIST",
            "RemBertForCausalLM",
            "RemBertForMaskedLM",
            "RemBertForMultipleChoice",
            "RemBertForQuestionAnswering",
            "RemBertForSequenceClassification",
            "RemBertForTokenClassification",
            "RemBertLayer",
            "RemBertModel",
            "RemBertPreTrainedModel",
            "load_tf_weights_in_rembert",
        ]
    )
    _import_structure["models.resnet"].extend(
        [
            "RESNET_PRETRAINED_MODEL_ARCHIVE_LIST",
            "ResNetBackbone",
            "ResNetForImageClassification",
            "ResNetModel",
            "ResNetPreTrainedModel",
        ]
    )
    _import_structure["models.retribert"].extend(
        ["RETRIBERT_PRETRAINED_MODEL_ARCHIVE_LIST", "RetriBertModel", "RetriBertPreTrainedModel"]
    )
    _import_structure["models.roberta"].extend(
        [
            "ROBERTA_PRETRAINED_MODEL_ARCHIVE_LIST",
            "RobertaForCausalLM",
            "RobertaForMaskedLM",
            "RobertaForMultipleChoice",
            "RobertaForQuestionAnswering",
            "RobertaForSequenceClassification",
            "RobertaForTokenClassification",
            "RobertaModel",
            "RobertaPreTrainedModel",
        ]
    )
    _import_structure["models.roberta_prelayernorm"].extend(
        [
            "ROBERTA_PRELAYERNORM_PRETRAINED_MODEL_ARCHIVE_LIST",
            "RobertaPreLayerNormForCausalLM",
            "RobertaPreLayerNormForMaskedLM",
            "RobertaPreLayerNormForMultipleChoice",
            "RobertaPreLayerNormForQuestionAnswering",
            "RobertaPreLayerNormForSequenceClassification",
            "RobertaPreLayerNormForTokenClassification",
            "RobertaPreLayerNormModel",
            "RobertaPreLayerNormPreTrainedModel",
        ]
    )
    _import_structure["models.roc_bert"].extend(
        [
            "ROC_BERT_PRETRAINED_MODEL_ARCHIVE_LIST",
            "RoCBertForCausalLM",
            "RoCBertForMaskedLM",
            "RoCBertForMultipleChoice",
            "RoCBertForPreTraining",
            "RoCBertForQuestionAnswering",
            "RoCBertForSequenceClassification",
            "RoCBertForTokenClassification",
            "RoCBertLayer",
            "RoCBertModel",
            "RoCBertPreTrainedModel",
            "load_tf_weights_in_roc_bert",
        ]
    )
    _import_structure["models.roformer"].extend(
        [
            "ROFORMER_PRETRAINED_MODEL_ARCHIVE_LIST",
            "RoFormerForCausalLM",
            "RoFormerForMaskedLM",
            "RoFormerForMultipleChoice",
            "RoFormerForQuestionAnswering",
            "RoFormerForSequenceClassification",
            "RoFormerForTokenClassification",
            "RoFormerLayer",
            "RoFormerModel",
            "RoFormerPreTrainedModel",
            "load_tf_weights_in_roformer",
        ]
    )
    _import_structure["models.rwkv"].extend(
        [
            "RWKV_PRETRAINED_MODEL_ARCHIVE_LIST",
            "RwkvForCausalLM",
            "RwkvModel",
            "RwkvPreTrainedModel",
        ]
    )
    _import_structure["models.sam"].extend(
        [
            "SAM_PRETRAINED_MODEL_ARCHIVE_LIST",
            "SamModel",
            "SamPreTrainedModel",
        ]
    )
    _import_structure["models.segformer"].extend(
        [
            "SEGFORMER_PRETRAINED_MODEL_ARCHIVE_LIST",
            "SegformerDecodeHead",
            "SegformerForImageClassification",
            "SegformerForSemanticSegmentation",
            "SegformerLayer",
            "SegformerModel",
            "SegformerPreTrainedModel",
        ]
    )
    _import_structure["models.sew"].extend(
        [
            "SEW_PRETRAINED_MODEL_ARCHIVE_LIST",
            "SEWForCTC",
            "SEWForSequenceClassification",
            "SEWModel",
            "SEWPreTrainedModel",
        ]
    )
    _import_structure["models.sew_d"].extend(
        [
            "SEW_D_PRETRAINED_MODEL_ARCHIVE_LIST",
            "SEWDForCTC",
            "SEWDForSequenceClassification",
            "SEWDModel",
            "SEWDPreTrainedModel",
        ]
    )
    _import_structure["models.speech_encoder_decoder"].extend(["SpeechEncoderDecoderModel"])
    _import_structure["models.speech_to_text"].extend(
        [
            "SPEECH_TO_TEXT_PRETRAINED_MODEL_ARCHIVE_LIST",
            "Speech2TextForConditionalGeneration",
            "Speech2TextModel",
            "Speech2TextPreTrainedModel",
        ]
    )
    _import_structure["models.speech_to_text_2"].extend(["Speech2Text2ForCausalLM", "Speech2Text2PreTrainedModel"])
    _import_structure["models.speecht5"].extend(
        [
            "SPEECHT5_PRETRAINED_MODEL_ARCHIVE_LIST",
            "SpeechT5ForSpeechToSpeech",
            "SpeechT5ForSpeechToText",
            "SpeechT5ForTextToSpeech",
            "SpeechT5HifiGan",
            "SpeechT5Model",
            "SpeechT5PreTrainedModel",
        ]
    )
    _import_structure["models.splinter"].extend(
        [
            "SPLINTER_PRETRAINED_MODEL_ARCHIVE_LIST",
            "SplinterForPreTraining",
            "SplinterForQuestionAnswering",
            "SplinterLayer",
            "SplinterModel",
            "SplinterPreTrainedModel",
        ]
    )
    _import_structure["models.squeezebert"].extend(
        [
            "SQUEEZEBERT_PRETRAINED_MODEL_ARCHIVE_LIST",
            "SqueezeBertForMaskedLM",
            "SqueezeBertForMultipleChoice",
            "SqueezeBertForQuestionAnswering",
            "SqueezeBertForSequenceClassification",
            "SqueezeBertForTokenClassification",
            "SqueezeBertModel",
            "SqueezeBertModule",
            "SqueezeBertPreTrainedModel",
        ]
    )
    _import_structure["models.swiftformer"].extend(
        [
            "SWIFTFORMER_PRETRAINED_MODEL_ARCHIVE_LIST",
            "SwiftFormerForImageClassification",
            "SwiftFormerModel",
            "SwiftFormerPreTrainedModel",
        ]
    )
    _import_structure["models.swin"].extend(
        [
            "SWIN_PRETRAINED_MODEL_ARCHIVE_LIST",
            "SwinBackbone",
            "SwinForImageClassification",
            "SwinForMaskedImageModeling",
            "SwinModel",
            "SwinPreTrainedModel",
        ]
    )
    _import_structure["models.swin2sr"].extend(
        [
            "SWIN2SR_PRETRAINED_MODEL_ARCHIVE_LIST",
            "Swin2SRForImageSuperResolution",
            "Swin2SRModel",
            "Swin2SRPreTrainedModel",
        ]
    )
    _import_structure["models.swinv2"].extend(
        [
            "SWINV2_PRETRAINED_MODEL_ARCHIVE_LIST",
            "Swinv2ForImageClassification",
            "Swinv2ForMaskedImageModeling",
            "Swinv2Model",
            "Swinv2PreTrainedModel",
        ]
    )
    _import_structure["models.switch_transformers"].extend(
        [
            "SWITCH_TRANSFORMERS_PRETRAINED_MODEL_ARCHIVE_LIST",
            "SwitchTransformersEncoderModel",
            "SwitchTransformersForConditionalGeneration",
            "SwitchTransformersModel",
            "SwitchTransformersPreTrainedModel",
            "SwitchTransformersSparseMLP",
            "SwitchTransformersTop1Router",
        ]
    )
    _import_structure["models.t5"].extend(
        [
            "T5_PRETRAINED_MODEL_ARCHIVE_LIST",
            "T5EncoderModel",
            "T5ForConditionalGeneration",
            "T5Model",
            "T5PreTrainedModel",
            "load_tf_weights_in_t5",
        ]
    )
    _import_structure["models.table_transformer"].extend(
        [
            "TABLE_TRANSFORMER_PRETRAINED_MODEL_ARCHIVE_LIST",
            "TableTransformerForObjectDetection",
            "TableTransformerModel",
            "TableTransformerPreTrainedModel",
        ]
    )
    _import_structure["models.tapas"].extend(
        [
            "TAPAS_PRETRAINED_MODEL_ARCHIVE_LIST",
            "TapasForMaskedLM",
            "TapasForQuestionAnswering",
            "TapasForSequenceClassification",
            "TapasModel",
            "TapasPreTrainedModel",
            "load_tf_weights_in_tapas",
        ]
    )
    _import_structure["models.time_series_transformer"].extend(
        [
            "TIME_SERIES_TRANSFORMER_PRETRAINED_MODEL_ARCHIVE_LIST",
            "TimeSeriesTransformerForPrediction",
            "TimeSeriesTransformerModel",
            "TimeSeriesTransformerPreTrainedModel",
        ]
    )
    _import_structure["models.timesformer"].extend(
        [
            "TIMESFORMER_PRETRAINED_MODEL_ARCHIVE_LIST",
            "TimesformerForVideoClassification",
            "TimesformerModel",
            "TimesformerPreTrainedModel",
        ]
    )
    _import_structure["models.timm_backbone"].extend(["TimmBackbone"])
    _import_structure["models.trajectory_transformer"].extend(
        [
            "TRAJECTORY_TRANSFORMER_PRETRAINED_MODEL_ARCHIVE_LIST",
            "TrajectoryTransformerModel",
            "TrajectoryTransformerPreTrainedModel",
        ]
    )
    _import_structure["models.transfo_xl"].extend(
        [
            "TRANSFO_XL_PRETRAINED_MODEL_ARCHIVE_LIST",
            "AdaptiveEmbedding",
            "TransfoXLForSequenceClassification",
            "TransfoXLLMHeadModel",
            "TransfoXLModel",
            "TransfoXLPreTrainedModel",
            "load_tf_weights_in_transfo_xl",
        ]
    )
    _import_structure["models.trocr"].extend(
        ["TROCR_PRETRAINED_MODEL_ARCHIVE_LIST", "TrOCRForCausalLM", "TrOCRPreTrainedModel"]
    )
    _import_structure["models.tvlt"].extend(
        [
            "TVLT_PRETRAINED_MODEL_ARCHIVE_LIST",
            "TvltForAudioVisualClassification",
            "TvltForPreTraining",
            "TvltModel",
            "TvltPreTrainedModel",
        ]
    )
    _import_structure["models.unispeech"].extend(
        [
            "UNISPEECH_PRETRAINED_MODEL_ARCHIVE_LIST",
            "UniSpeechForCTC",
            "UniSpeechForPreTraining",
            "UniSpeechForSequenceClassification",
            "UniSpeechModel",
            "UniSpeechPreTrainedModel",
        ]
    )
    _import_structure["models.unispeech_sat"].extend(
        [
            "UNISPEECH_SAT_PRETRAINED_MODEL_ARCHIVE_LIST",
            "UniSpeechSatForAudioFrameClassification",
            "UniSpeechSatForCTC",
            "UniSpeechSatForPreTraining",
            "UniSpeechSatForSequenceClassification",
            "UniSpeechSatForXVector",
            "UniSpeechSatModel",
            "UniSpeechSatPreTrainedModel",
        ]
    )
    _import_structure["models.upernet"].extend(
        [
            "UperNetForSemanticSegmentation",
            "UperNetPreTrainedModel",
        ]
    )
    _import_structure["models.van"].extend(
        [
            "VAN_PRETRAINED_MODEL_ARCHIVE_LIST",
            "VanForImageClassification",
            "VanModel",
            "VanPreTrainedModel",
        ]
    )
    _import_structure["models.videomae"].extend(
        [
            "VIDEOMAE_PRETRAINED_MODEL_ARCHIVE_LIST",
            "VideoMAEForPreTraining",
            "VideoMAEForVideoClassification",
            "VideoMAEModel",
            "VideoMAEPreTrainedModel",
        ]
    )
    _import_structure["models.vilt"].extend(
        [
            "VILT_PRETRAINED_MODEL_ARCHIVE_LIST",
            "ViltForImageAndTextRetrieval",
            "ViltForImagesAndTextClassification",
            "ViltForMaskedLM",
            "ViltForQuestionAnswering",
            "ViltForTokenClassification",
            "ViltLayer",
            "ViltModel",
            "ViltPreTrainedModel",
        ]
    )
    _import_structure["models.vision_encoder_decoder"].extend(["VisionEncoderDecoderModel"])
    _import_structure["models.vision_text_dual_encoder"].extend(["VisionTextDualEncoderModel"])
    _import_structure["models.visual_bert"].extend(
        [
            "VISUAL_BERT_PRETRAINED_MODEL_ARCHIVE_LIST",
            "VisualBertForMultipleChoice",
            "VisualBertForPreTraining",
            "VisualBertForQuestionAnswering",
            "VisualBertForRegionToPhraseAlignment",
            "VisualBertForVisualReasoning",
            "VisualBertLayer",
            "VisualBertModel",
            "VisualBertPreTrainedModel",
        ]
    )
    _import_structure["models.vit"].extend(
        [
            "VIT_PRETRAINED_MODEL_ARCHIVE_LIST",
            "ViTForImageClassification",
            "ViTForMaskedImageModeling",
            "ViTModel",
            "ViTPreTrainedModel",
        ]
    )
    _import_structure["models.vit_hybrid"].extend(
        [
            "VIT_HYBRID_PRETRAINED_MODEL_ARCHIVE_LIST",
            "ViTHybridForImageClassification",
            "ViTHybridModel",
            "ViTHybridPreTrainedModel",
        ]
    )
    _import_structure["models.vit_mae"].extend(
        [
            "VIT_MAE_PRETRAINED_MODEL_ARCHIVE_LIST",
            "ViTMAEForPreTraining",
            "ViTMAELayer",
            "ViTMAEModel",
            "ViTMAEPreTrainedModel",
        ]
    )
    _import_structure["models.vit_msn"].extend(
        [
            "VIT_MSN_PRETRAINED_MODEL_ARCHIVE_LIST",
            "ViTMSNForImageClassification",
            "ViTMSNModel",
            "ViTMSNPreTrainedModel",
        ]
    )
    _import_structure["models.wav2vec2"].extend(
        [
            "WAV_2_VEC_2_PRETRAINED_MODEL_ARCHIVE_LIST",
            "Wav2Vec2ForAudioFrameClassification",
            "Wav2Vec2ForCTC",
            "Wav2Vec2ForMaskedLM",
            "Wav2Vec2ForPreTraining",
            "Wav2Vec2ForSequenceClassification",
            "Wav2Vec2ForXVector",
            "Wav2Vec2Model",
            "Wav2Vec2PreTrainedModel",
        ]
    )
    _import_structure["models.wav2vec2_conformer"].extend(
        [
            "WAV2VEC2_CONFORMER_PRETRAINED_MODEL_ARCHIVE_LIST",
            "Wav2Vec2ConformerForAudioFrameClassification",
            "Wav2Vec2ConformerForCTC",
            "Wav2Vec2ConformerForPreTraining",
            "Wav2Vec2ConformerForSequenceClassification",
            "Wav2Vec2ConformerForXVector",
            "Wav2Vec2ConformerModel",
            "Wav2Vec2ConformerPreTrainedModel",
        ]
    )
    _import_structure["models.wavlm"].extend(
        [
            "WAVLM_PRETRAINED_MODEL_ARCHIVE_LIST",
            "WavLMForAudioFrameClassification",
            "WavLMForCTC",
            "WavLMForSequenceClassification",
            "WavLMForXVector",
            "WavLMModel",
            "WavLMPreTrainedModel",
        ]
    )
    _import_structure["models.whisper"].extend(
        [
            "WHISPER_PRETRAINED_MODEL_ARCHIVE_LIST",
            "WhisperForAudioClassification",
            "WhisperForConditionalGeneration",
            "WhisperModel",
            "WhisperPreTrainedModel",
        ]
    )
    _import_structure["models.x_clip"].extend(
        [
            "XCLIP_PRETRAINED_MODEL_ARCHIVE_LIST",
            "XCLIPModel",
            "XCLIPPreTrainedModel",
            "XCLIPTextModel",
            "XCLIPVisionModel",
        ]
    )
    _import_structure["models.xglm"].extend(
        [
            "XGLM_PRETRAINED_MODEL_ARCHIVE_LIST",
            "XGLMForCausalLM",
            "XGLMModel",
            "XGLMPreTrainedModel",
        ]
    )
    _import_structure["models.xlm"].extend(
        [
            "XLM_PRETRAINED_MODEL_ARCHIVE_LIST",
            "XLMForMultipleChoice",
            "XLMForQuestionAnswering",
            "XLMForQuestionAnsweringSimple",
            "XLMForSequenceClassification",
            "XLMForTokenClassification",
            "XLMModel",
            "XLMPreTrainedModel",
            "XLMWithLMHeadModel",
        ]
    )
    _import_structure["models.xlm_prophetnet"].extend(
        [
            "XLM_PROPHETNET_PRETRAINED_MODEL_ARCHIVE_LIST",
            "XLMProphetNetDecoder",
            "XLMProphetNetEncoder",
            "XLMProphetNetForCausalLM",
            "XLMProphetNetForConditionalGeneration",
            "XLMProphetNetModel",
            "XLMProphetNetPreTrainedModel",
        ]
    )
    _import_structure["models.xlm_roberta"].extend(
        [
            "XLM_ROBERTA_PRETRAINED_MODEL_ARCHIVE_LIST",
            "XLMRobertaForCausalLM",
            "XLMRobertaForMaskedLM",
            "XLMRobertaForMultipleChoice",
            "XLMRobertaForQuestionAnswering",
            "XLMRobertaForSequenceClassification",
            "XLMRobertaForTokenClassification",
            "XLMRobertaModel",
            "XLMRobertaPreTrainedModel",
        ]
    )
    _import_structure["models.xlm_roberta_xl"].extend(
        [
            "XLM_ROBERTA_XL_PRETRAINED_MODEL_ARCHIVE_LIST",
            "XLMRobertaXLForCausalLM",
            "XLMRobertaXLForMaskedLM",
            "XLMRobertaXLForMultipleChoice",
            "XLMRobertaXLForQuestionAnswering",
            "XLMRobertaXLForSequenceClassification",
            "XLMRobertaXLForTokenClassification",
            "XLMRobertaXLModel",
            "XLMRobertaXLPreTrainedModel",
        ]
    )
    _import_structure["models.xlnet"].extend(
        [
            "XLNET_PRETRAINED_MODEL_ARCHIVE_LIST",
            "XLNetForMultipleChoice",
            "XLNetForQuestionAnswering",
            "XLNetForQuestionAnsweringSimple",
            "XLNetForSequenceClassification",
            "XLNetForTokenClassification",
            "XLNetLMHeadModel",
            "XLNetModel",
            "XLNetPreTrainedModel",
            "load_tf_weights_in_xlnet",
        ]
    )
    _import_structure["models.xmod"].extend(
        [
            "XMOD_PRETRAINED_MODEL_ARCHIVE_LIST",
            "XmodForCausalLM",
            "XmodForMaskedLM",
            "XmodForMultipleChoice",
            "XmodForQuestionAnswering",
            "XmodForSequenceClassification",
            "XmodForTokenClassification",
            "XmodModel",
            "XmodPreTrainedModel",
        ]
    )
    _import_structure["models.yolos"].extend(
        [
            "YOLOS_PRETRAINED_MODEL_ARCHIVE_LIST",
            "YolosForObjectDetection",
            "YolosModel",
            "YolosPreTrainedModel",
        ]
    )
    _import_structure["models.yoso"].extend(
        [
            "YOSO_PRETRAINED_MODEL_ARCHIVE_LIST",
            "YosoForMaskedLM",
            "YosoForMultipleChoice",
            "YosoForQuestionAnswering",
            "YosoForSequenceClassification",
            "YosoForTokenClassification",
            "YosoLayer",
            "YosoModel",
            "YosoPreTrainedModel",
        ]
    )
    _import_structure["optimization"] = [
        "Adafactor",
        "AdamW",
        "get_constant_schedule",
        "get_constant_schedule_with_warmup",
        "get_cosine_schedule_with_warmup",
        "get_cosine_with_hard_restarts_schedule_with_warmup",
        "get_inverse_sqrt_schedule",
        "get_linear_schedule_with_warmup",
        "get_polynomial_decay_schedule_with_warmup",
        "get_scheduler",
    ]
    _import_structure["pytorch_utils"] = ["Conv1D", "apply_chunking_to_forward", "prune_layer"]
    _import_structure["sagemaker"] = []
    _import_structure["time_series_utils"] = []
    _import_structure["trainer"] = ["Trainer"]
    _import_structure["trainer_pt_utils"] = ["torch_distributed_zero_first"]
    _import_structure["trainer_seq2seq"] = ["Seq2SeqTrainer"]
    _import_structure["trainer_whisper"] = ["WhisperTrainer"]

# TensorFlow-backed objects
try:
    if not is_tf_available():
        raise OptionalDependencyNotAvailable()
except OptionalDependencyNotAvailable:
    from .utils import dummy_tf_objects

    _import_structure["utils.dummy_tf_objects"] = [name for name in dir(dummy_tf_objects) if not name.startswith("_")]
else:
    _import_structure["activations_tf"] = []
    _import_structure["benchmark.benchmark_args_tf"] = ["TensorFlowBenchmarkArguments"]
    _import_structure["benchmark.benchmark_tf"] = ["TensorFlowBenchmark"]
    _import_structure["generation"].extend(
        [
            "TFForcedBOSTokenLogitsProcessor",
            "TFForcedEOSTokenLogitsProcessor",
            "TFGenerationMixin",
            "TFLogitsProcessor",
            "TFLogitsProcessorList",
            "TFLogitsWarper",
            "TFMinLengthLogitsProcessor",
            "TFNoBadWordsLogitsProcessor",
            "TFNoRepeatNGramLogitsProcessor",
            "TFRepetitionPenaltyLogitsProcessor",
            "TFTemperatureLogitsWarper",
            "TFTopKLogitsWarper",
            "TFTopPLogitsWarper",
            "tf_top_k_top_p_filtering",
        ]
    )
    _import_structure["generation_tf_utils"] = []
    _import_structure["keras_callbacks"] = ["KerasMetricCallback", "PushToHubCallback"]
    _import_structure["modeling_tf_outputs"] = []
    _import_structure["modeling_tf_utils"] = [
        "TFPreTrainedModel",
        "TFSequenceSummary",
        "TFSharedEmbeddings",
        "shape_list",
    ]
    # TensorFlow models structure
    _import_structure["models.albert"].extend(
        [
            "TF_ALBERT_PRETRAINED_MODEL_ARCHIVE_LIST",
            "TFAlbertForMaskedLM",
            "TFAlbertForMultipleChoice",
            "TFAlbertForPreTraining",
            "TFAlbertForQuestionAnswering",
            "TFAlbertForSequenceClassification",
            "TFAlbertForTokenClassification",
            "TFAlbertMainLayer",
            "TFAlbertModel",
            "TFAlbertPreTrainedModel",
        ]
    )
    _import_structure["models.auto"].extend(
        [
            "TF_MODEL_FOR_AUDIO_CLASSIFICATION_MAPPING",
            "TF_MODEL_FOR_CAUSAL_LM_MAPPING",
            "TF_MODEL_FOR_DOCUMENT_QUESTION_ANSWERING_MAPPING",
            "TF_MODEL_FOR_IMAGE_CLASSIFICATION_MAPPING",
            "TF_MODEL_FOR_MASKED_IMAGE_MODELING_MAPPING",
            "TF_MODEL_FOR_MASKED_LM_MAPPING",
            "TF_MODEL_FOR_MASK_GENERATION_MAPPING",
            "TF_MODEL_FOR_MULTIPLE_CHOICE_MAPPING",
            "TF_MODEL_FOR_NEXT_SENTENCE_PREDICTION_MAPPING",
            "TF_MODEL_FOR_PRETRAINING_MAPPING",
            "TF_MODEL_FOR_QUESTION_ANSWERING_MAPPING",
            "TF_MODEL_FOR_SEMANTIC_SEGMENTATION_MAPPING",
            "TF_MODEL_FOR_SEQ_TO_SEQ_CAUSAL_LM_MAPPING",
            "TF_MODEL_FOR_SEQUENCE_CLASSIFICATION_MAPPING",
            "TF_MODEL_FOR_SPEECH_SEQ_2_SEQ_MAPPING",
            "TF_MODEL_FOR_TABLE_QUESTION_ANSWERING_MAPPING",
            "TF_MODEL_FOR_TEXT_ENCODING_MAPPING",
            "TF_MODEL_FOR_TOKEN_CLASSIFICATION_MAPPING",
            "TF_MODEL_FOR_VISION_2_SEQ_MAPPING",
            "TF_MODEL_FOR_ZERO_SHOT_IMAGE_CLASSIFICATION_MAPPING",
            "TF_MODEL_MAPPING",
            "TF_MODEL_WITH_LM_HEAD_MAPPING",
            "TFAutoModel",
            "TFAutoModelForCausalLM",
            "TFAutoModelForDocumentQuestionAnswering",
            "TFAutoModelForImageClassification",
            "TFAutoModelForMaskedLM",
            "TFAutoModelForMultipleChoice",
            "TFAutoModelForNextSentencePrediction",
            "TFAutoModelForPreTraining",
            "TFAutoModelForQuestionAnswering",
            "TFAutoModelForSemanticSegmentation",
            "TFAutoModelForSeq2SeqLM",
            "TFAutoModelForSequenceClassification",
            "TFAutoModelForSpeechSeq2Seq",
            "TFAutoModelForTableQuestionAnswering",
            "TFAutoModelForTextEncoding",
            "TFAutoModelForTokenClassification",
            "TFAutoModelForVision2Seq",
            "TFAutoModelForZeroShotImageClassification",
            "TFAutoModelWithLMHead",
        ]
    )
    _import_structure["models.bart"].extend(
        ["TFBartForConditionalGeneration", "TFBartForSequenceClassification", "TFBartModel", "TFBartPretrainedModel"]
    )
    _import_structure["models.bert"].extend(
        [
            "TF_BERT_PRETRAINED_MODEL_ARCHIVE_LIST",
            "TFBertEmbeddings",
            "TFBertForMaskedLM",
            "TFBertForMultipleChoice",
            "TFBertForNextSentencePrediction",
            "TFBertForPreTraining",
            "TFBertForQuestionAnswering",
            "TFBertForSequenceClassification",
            "TFBertForTokenClassification",
            "TFBertLMHeadModel",
            "TFBertMainLayer",
            "TFBertModel",
            "TFBertPreTrainedModel",
        ]
    )
    _import_structure["models.blenderbot"].extend(
        ["TFBlenderbotForConditionalGeneration", "TFBlenderbotModel", "TFBlenderbotPreTrainedModel"]
    )
    _import_structure["models.blenderbot_small"].extend(
        ["TFBlenderbotSmallForConditionalGeneration", "TFBlenderbotSmallModel", "TFBlenderbotSmallPreTrainedModel"]
    )
    _import_structure["models.blip"].extend(
        [
            "TF_BLIP_PRETRAINED_MODEL_ARCHIVE_LIST",
            "TFBlipForConditionalGeneration",
            "TFBlipForImageTextRetrieval",
            "TFBlipForQuestionAnswering",
            "TFBlipModel",
            "TFBlipPreTrainedModel",
            "TFBlipTextModel",
            "TFBlipVisionModel",
        ]
    )
    _import_structure["models.camembert"].extend(
        [
            "TF_CAMEMBERT_PRETRAINED_MODEL_ARCHIVE_LIST",
            "TFCamembertForCausalLM",
            "TFCamembertForMaskedLM",
            "TFCamembertForMultipleChoice",
            "TFCamembertForQuestionAnswering",
            "TFCamembertForSequenceClassification",
            "TFCamembertForTokenClassification",
            "TFCamembertModel",
            "TFCamembertPreTrainedModel",
        ]
    )
    _import_structure["models.clip"].extend(
        [
            "TF_CLIP_PRETRAINED_MODEL_ARCHIVE_LIST",
            "TFCLIPModel",
            "TFCLIPPreTrainedModel",
            "TFCLIPTextModel",
            "TFCLIPVisionModel",
        ]
    )
    _import_structure["models.convbert"].extend(
        [
            "TF_CONVBERT_PRETRAINED_MODEL_ARCHIVE_LIST",
            "TFConvBertForMaskedLM",
            "TFConvBertForMultipleChoice",
            "TFConvBertForQuestionAnswering",
            "TFConvBertForSequenceClassification",
            "TFConvBertForTokenClassification",
            "TFConvBertLayer",
            "TFConvBertModel",
            "TFConvBertPreTrainedModel",
        ]
    )
    _import_structure["models.convnext"].extend(
        [
            "TFConvNextForImageClassification",
            "TFConvNextModel",
            "TFConvNextPreTrainedModel",
        ]
    )
    _import_structure["models.ctrl"].extend(
        [
            "TF_CTRL_PRETRAINED_MODEL_ARCHIVE_LIST",
            "TFCTRLForSequenceClassification",
            "TFCTRLLMHeadModel",
            "TFCTRLModel",
            "TFCTRLPreTrainedModel",
        ]
    )
    _import_structure["models.cvt"].extend(
        [
            "TF_CVT_PRETRAINED_MODEL_ARCHIVE_LIST",
            "TFCvtForImageClassification",
            "TFCvtModel",
            "TFCvtPreTrainedModel",
        ]
    )
    _import_structure["models.data2vec"].extend(
        [
            "TFData2VecVisionForImageClassification",
            "TFData2VecVisionForSemanticSegmentation",
            "TFData2VecVisionModel",
            "TFData2VecVisionPreTrainedModel",
        ]
    )
    _import_structure["models.deberta"].extend(
        [
            "TF_DEBERTA_PRETRAINED_MODEL_ARCHIVE_LIST",
            "TFDebertaForMaskedLM",
            "TFDebertaForQuestionAnswering",
            "TFDebertaForSequenceClassification",
            "TFDebertaForTokenClassification",
            "TFDebertaModel",
            "TFDebertaPreTrainedModel",
        ]
    )
    _import_structure["models.deberta_v2"].extend(
        [
            "TF_DEBERTA_V2_PRETRAINED_MODEL_ARCHIVE_LIST",
            "TFDebertaV2ForMaskedLM",
            "TFDebertaV2ForQuestionAnswering",
            "TFDebertaV2ForSequenceClassification",
            "TFDebertaV2ForTokenClassification",
            "TFDebertaV2Model",
            "TFDebertaV2PreTrainedModel",
        ]
    )
    _import_structure["models.deit"].extend(
        [
            "TF_DEIT_PRETRAINED_MODEL_ARCHIVE_LIST",
            "TFDeiTForImageClassification",
            "TFDeiTForImageClassificationWithTeacher",
            "TFDeiTForMaskedImageModeling",
            "TFDeiTModel",
            "TFDeiTPreTrainedModel",
        ]
    )
    _import_structure["models.distilbert"].extend(
        [
            "TF_DISTILBERT_PRETRAINED_MODEL_ARCHIVE_LIST",
            "TFDistilBertForMaskedLM",
            "TFDistilBertForMultipleChoice",
            "TFDistilBertForQuestionAnswering",
            "TFDistilBertForSequenceClassification",
            "TFDistilBertForTokenClassification",
            "TFDistilBertMainLayer",
            "TFDistilBertModel",
            "TFDistilBertPreTrainedModel",
        ]
    )
    _import_structure["models.dpr"].extend(
        [
            "TF_DPR_CONTEXT_ENCODER_PRETRAINED_MODEL_ARCHIVE_LIST",
            "TF_DPR_QUESTION_ENCODER_PRETRAINED_MODEL_ARCHIVE_LIST",
            "TF_DPR_READER_PRETRAINED_MODEL_ARCHIVE_LIST",
            "TFDPRContextEncoder",
            "TFDPRPretrainedContextEncoder",
            "TFDPRPretrainedQuestionEncoder",
            "TFDPRPretrainedReader",
            "TFDPRQuestionEncoder",
            "TFDPRReader",
        ]
    )
    _import_structure["models.efficientformer"].extend(
        [
            "TF_EFFICIENTFORMER_PRETRAINED_MODEL_ARCHIVE_LIST",
            "TFEfficientFormerForImageClassification",
            "TFEfficientFormerForImageClassificationWithTeacher",
            "TFEfficientFormerModel",
            "TFEfficientFormerPreTrainedModel",
        ]
    )
    _import_structure["models.electra"].extend(
        [
            "TF_ELECTRA_PRETRAINED_MODEL_ARCHIVE_LIST",
            "TFElectraForMaskedLM",
            "TFElectraForMultipleChoice",
            "TFElectraForPreTraining",
            "TFElectraForQuestionAnswering",
            "TFElectraForSequenceClassification",
            "TFElectraForTokenClassification",
            "TFElectraModel",
            "TFElectraPreTrainedModel",
        ]
    )
    _import_structure["models.encoder_decoder"].append("TFEncoderDecoderModel")
    _import_structure["models.esm"].extend(
        [
            "ESM_PRETRAINED_MODEL_ARCHIVE_LIST",
            "TFEsmForMaskedLM",
            "TFEsmForSequenceClassification",
            "TFEsmForTokenClassification",
            "TFEsmModel",
            "TFEsmPreTrainedModel",
        ]
    )
    _import_structure["models.flaubert"].extend(
        [
            "TF_FLAUBERT_PRETRAINED_MODEL_ARCHIVE_LIST",
            "TFFlaubertForMultipleChoice",
            "TFFlaubertForQuestionAnsweringSimple",
            "TFFlaubertForSequenceClassification",
            "TFFlaubertForTokenClassification",
            "TFFlaubertModel",
            "TFFlaubertPreTrainedModel",
            "TFFlaubertWithLMHeadModel",
        ]
    )
    _import_structure["models.funnel"].extend(
        [
            "TF_FUNNEL_PRETRAINED_MODEL_ARCHIVE_LIST",
            "TFFunnelBaseModel",
            "TFFunnelForMaskedLM",
            "TFFunnelForMultipleChoice",
            "TFFunnelForPreTraining",
            "TFFunnelForQuestionAnswering",
            "TFFunnelForSequenceClassification",
            "TFFunnelForTokenClassification",
            "TFFunnelModel",
            "TFFunnelPreTrainedModel",
        ]
    )
    _import_structure["models.gpt2"].extend(
        [
            "TF_GPT2_PRETRAINED_MODEL_ARCHIVE_LIST",
            "TFGPT2DoubleHeadsModel",
            "TFGPT2ForSequenceClassification",
            "TFGPT2LMHeadModel",
            "TFGPT2MainLayer",
            "TFGPT2Model",
            "TFGPT2PreTrainedModel",
        ]
    )
    _import_structure["models.gptj"].extend(
        [
            "TFGPTJForCausalLM",
            "TFGPTJForQuestionAnswering",
            "TFGPTJForSequenceClassification",
            "TFGPTJModel",
            "TFGPTJPreTrainedModel",
        ]
    )
    _import_structure["models.groupvit"].extend(
        [
            "TF_GROUPVIT_PRETRAINED_MODEL_ARCHIVE_LIST",
            "TFGroupViTModel",
            "TFGroupViTPreTrainedModel",
            "TFGroupViTTextModel",
            "TFGroupViTVisionModel",
        ]
    )
    _import_structure["models.hubert"].extend(
        [
            "TF_HUBERT_PRETRAINED_MODEL_ARCHIVE_LIST",
            "TFHubertForCTC",
            "TFHubertModel",
            "TFHubertPreTrainedModel",
        ]
    )
    _import_structure["models.layoutlm"].extend(
        [
            "TF_LAYOUTLM_PRETRAINED_MODEL_ARCHIVE_LIST",
            "TFLayoutLMForMaskedLM",
            "TFLayoutLMForQuestionAnswering",
            "TFLayoutLMForSequenceClassification",
            "TFLayoutLMForTokenClassification",
            "TFLayoutLMMainLayer",
            "TFLayoutLMModel",
            "TFLayoutLMPreTrainedModel",
        ]
    )
    _import_structure["models.layoutlmv3"].extend(
        [
            "TF_LAYOUTLMV3_PRETRAINED_MODEL_ARCHIVE_LIST",
            "TFLayoutLMv3ForQuestionAnswering",
            "TFLayoutLMv3ForSequenceClassification",
            "TFLayoutLMv3ForTokenClassification",
            "TFLayoutLMv3Model",
            "TFLayoutLMv3PreTrainedModel",
        ]
    )
    _import_structure["models.led"].extend(["TFLEDForConditionalGeneration", "TFLEDModel", "TFLEDPreTrainedModel"])
    _import_structure["models.longformer"].extend(
        [
            "TF_LONGFORMER_PRETRAINED_MODEL_ARCHIVE_LIST",
            "TFLongformerForMaskedLM",
            "TFLongformerForMultipleChoice",
            "TFLongformerForQuestionAnswering",
            "TFLongformerForSequenceClassification",
            "TFLongformerForTokenClassification",
            "TFLongformerModel",
            "TFLongformerPreTrainedModel",
            "TFLongformerSelfAttention",
        ]
    )
    _import_structure["models.lxmert"].extend(
        [
            "TF_LXMERT_PRETRAINED_MODEL_ARCHIVE_LIST",
            "TFLxmertForPreTraining",
            "TFLxmertMainLayer",
            "TFLxmertModel",
            "TFLxmertPreTrainedModel",
            "TFLxmertVisualFeatureEncoder",
        ]
    )
    _import_structure["models.marian"].extend(["TFMarianModel", "TFMarianMTModel", "TFMarianPreTrainedModel"])
    _import_structure["models.mbart"].extend(
        ["TFMBartForConditionalGeneration", "TFMBartModel", "TFMBartPreTrainedModel"]
    )
    _import_structure["models.mobilebert"].extend(
        [
            "TF_MOBILEBERT_PRETRAINED_MODEL_ARCHIVE_LIST",
            "TFMobileBertForMaskedLM",
            "TFMobileBertForMultipleChoice",
            "TFMobileBertForNextSentencePrediction",
            "TFMobileBertForPreTraining",
            "TFMobileBertForQuestionAnswering",
            "TFMobileBertForSequenceClassification",
            "TFMobileBertForTokenClassification",
            "TFMobileBertMainLayer",
            "TFMobileBertModel",
            "TFMobileBertPreTrainedModel",
        ]
    )
    _import_structure["models.mobilevit"].extend(
        [
            "TF_MOBILEVIT_PRETRAINED_MODEL_ARCHIVE_LIST",
            "TFMobileViTForImageClassification",
            "TFMobileViTForSemanticSegmentation",
            "TFMobileViTModel",
            "TFMobileViTPreTrainedModel",
        ]
    )
    _import_structure["models.mpnet"].extend(
        [
            "TF_MPNET_PRETRAINED_MODEL_ARCHIVE_LIST",
            "TFMPNetForMaskedLM",
            "TFMPNetForMultipleChoice",
            "TFMPNetForQuestionAnswering",
            "TFMPNetForSequenceClassification",
            "TFMPNetForTokenClassification",
            "TFMPNetMainLayer",
            "TFMPNetModel",
            "TFMPNetPreTrainedModel",
        ]
    )
    _import_structure["models.mt5"].extend(["TFMT5EncoderModel", "TFMT5ForConditionalGeneration", "TFMT5Model"])
    _import_structure["models.openai"].extend(
        [
            "TF_OPENAI_GPT_PRETRAINED_MODEL_ARCHIVE_LIST",
            "TFOpenAIGPTDoubleHeadsModel",
            "TFOpenAIGPTForSequenceClassification",
            "TFOpenAIGPTLMHeadModel",
            "TFOpenAIGPTMainLayer",
            "TFOpenAIGPTModel",
            "TFOpenAIGPTPreTrainedModel",
        ]
    )
    _import_structure["models.opt"].extend(
        [
            "TFOPTForCausalLM",
            "TFOPTModel",
            "TFOPTPreTrainedModel",
        ]
    )
    _import_structure["models.pegasus"].extend(
        ["TFPegasusForConditionalGeneration", "TFPegasusModel", "TFPegasusPreTrainedModel"]
    )
    _import_structure["models.rag"].extend(
        [
            "TFRagModel",
            "TFRagPreTrainedModel",
            "TFRagSequenceForGeneration",
            "TFRagTokenForGeneration",
        ]
    )
    _import_structure["models.regnet"].extend(
        [
            "TF_REGNET_PRETRAINED_MODEL_ARCHIVE_LIST",
            "TFRegNetForImageClassification",
            "TFRegNetModel",
            "TFRegNetPreTrainedModel",
        ]
    )
    _import_structure["models.rembert"].extend(
        [
            "TF_REMBERT_PRETRAINED_MODEL_ARCHIVE_LIST",
            "TFRemBertForCausalLM",
            "TFRemBertForMaskedLM",
            "TFRemBertForMultipleChoice",
            "TFRemBertForQuestionAnswering",
            "TFRemBertForSequenceClassification",
            "TFRemBertForTokenClassification",
            "TFRemBertLayer",
            "TFRemBertModel",
            "TFRemBertPreTrainedModel",
        ]
    )
    _import_structure["models.resnet"].extend(
        [
            "TF_RESNET_PRETRAINED_MODEL_ARCHIVE_LIST",
            "TFResNetForImageClassification",
            "TFResNetModel",
            "TFResNetPreTrainedModel",
        ]
    )
    _import_structure["models.roberta"].extend(
        [
            "TF_ROBERTA_PRETRAINED_MODEL_ARCHIVE_LIST",
            "TFRobertaForCausalLM",
            "TFRobertaForMaskedLM",
            "TFRobertaForMultipleChoice",
            "TFRobertaForQuestionAnswering",
            "TFRobertaForSequenceClassification",
            "TFRobertaForTokenClassification",
            "TFRobertaMainLayer",
            "TFRobertaModel",
            "TFRobertaPreTrainedModel",
        ]
    )
    _import_structure["models.roberta_prelayernorm"].extend(
        [
            "TF_ROBERTA_PRELAYERNORM_PRETRAINED_MODEL_ARCHIVE_LIST",
            "TFRobertaPreLayerNormForCausalLM",
            "TFRobertaPreLayerNormForMaskedLM",
            "TFRobertaPreLayerNormForMultipleChoice",
            "TFRobertaPreLayerNormForQuestionAnswering",
            "TFRobertaPreLayerNormForSequenceClassification",
            "TFRobertaPreLayerNormForTokenClassification",
            "TFRobertaPreLayerNormMainLayer",
            "TFRobertaPreLayerNormModel",
            "TFRobertaPreLayerNormPreTrainedModel",
        ]
    )
    _import_structure["models.roformer"].extend(
        [
            "TF_ROFORMER_PRETRAINED_MODEL_ARCHIVE_LIST",
            "TFRoFormerForCausalLM",
            "TFRoFormerForMaskedLM",
            "TFRoFormerForMultipleChoice",
            "TFRoFormerForQuestionAnswering",
            "TFRoFormerForSequenceClassification",
            "TFRoFormerForTokenClassification",
            "TFRoFormerLayer",
            "TFRoFormerModel",
            "TFRoFormerPreTrainedModel",
        ]
    )
    _import_structure["models.sam"].extend(
        [
            "TF_SAM_PRETRAINED_MODEL_ARCHIVE_LIST",
            "TFSamModel",
            "TFSamPreTrainedModel",
        ]
    )
    _import_structure["models.segformer"].extend(
        [
            "TF_SEGFORMER_PRETRAINED_MODEL_ARCHIVE_LIST",
            "TFSegformerDecodeHead",
            "TFSegformerForImageClassification",
            "TFSegformerForSemanticSegmentation",
            "TFSegformerModel",
            "TFSegformerPreTrainedModel",
        ]
    )
    _import_structure["models.speech_to_text"].extend(
        [
            "TF_SPEECH_TO_TEXT_PRETRAINED_MODEL_ARCHIVE_LIST",
            "TFSpeech2TextForConditionalGeneration",
            "TFSpeech2TextModel",
            "TFSpeech2TextPreTrainedModel",
        ]
    )
    _import_structure["models.swin"].extend(
        [
            "TF_SWIN_PRETRAINED_MODEL_ARCHIVE_LIST",
            "TFSwinForImageClassification",
            "TFSwinForMaskedImageModeling",
            "TFSwinModel",
            "TFSwinPreTrainedModel",
        ]
    )
    _import_structure["models.t5"].extend(
        [
            "TF_T5_PRETRAINED_MODEL_ARCHIVE_LIST",
            "TFT5EncoderModel",
            "TFT5ForConditionalGeneration",
            "TFT5Model",
            "TFT5PreTrainedModel",
        ]
    )
    _import_structure["models.tapas"].extend(
        [
            "TF_TAPAS_PRETRAINED_MODEL_ARCHIVE_LIST",
            "TFTapasForMaskedLM",
            "TFTapasForQuestionAnswering",
            "TFTapasForSequenceClassification",
            "TFTapasModel",
            "TFTapasPreTrainedModel",
        ]
    )
    _import_structure["models.transfo_xl"].extend(
        [
            "TF_TRANSFO_XL_PRETRAINED_MODEL_ARCHIVE_LIST",
            "TFAdaptiveEmbedding",
            "TFTransfoXLForSequenceClassification",
            "TFTransfoXLLMHeadModel",
            "TFTransfoXLMainLayer",
            "TFTransfoXLModel",
            "TFTransfoXLPreTrainedModel",
        ]
    )
    _import_structure["models.vision_encoder_decoder"].extend(["TFVisionEncoderDecoderModel"])
    _import_structure["models.vision_text_dual_encoder"].extend(["TFVisionTextDualEncoderModel"])
    _import_structure["models.vit"].extend(
        [
            "TFViTForImageClassification",
            "TFViTModel",
            "TFViTPreTrainedModel",
        ]
    )
    _import_structure["models.vit_mae"].extend(
        [
            "TFViTMAEForPreTraining",
            "TFViTMAEModel",
            "TFViTMAEPreTrainedModel",
        ]
    )
    _import_structure["models.wav2vec2"].extend(
        [
            "TF_WAV_2_VEC_2_PRETRAINED_MODEL_ARCHIVE_LIST",
            "TFWav2Vec2ForCTC",
            "TFWav2Vec2ForSequenceClassification",
            "TFWav2Vec2Model",
            "TFWav2Vec2PreTrainedModel",
        ]
    )
    _import_structure["models.whisper"].extend(
        [
            "TF_WHISPER_PRETRAINED_MODEL_ARCHIVE_LIST",
            "TFWhisperForConditionalGeneration",
            "TFWhisperModel",
            "TFWhisperPreTrainedModel",
        ]
    )
    _import_structure["models.xglm"].extend(
        [
            "TF_XGLM_PRETRAINED_MODEL_ARCHIVE_LIST",
            "TFXGLMForCausalLM",
            "TFXGLMModel",
            "TFXGLMPreTrainedModel",
        ]
    )
    _import_structure["models.xlm"].extend(
        [
            "TF_XLM_PRETRAINED_MODEL_ARCHIVE_LIST",
            "TFXLMForMultipleChoice",
            "TFXLMForQuestionAnsweringSimple",
            "TFXLMForSequenceClassification",
            "TFXLMForTokenClassification",
            "TFXLMMainLayer",
            "TFXLMModel",
            "TFXLMPreTrainedModel",
            "TFXLMWithLMHeadModel",
        ]
    )
    _import_structure["models.xlm_roberta"].extend(
        [
            "TF_XLM_ROBERTA_PRETRAINED_MODEL_ARCHIVE_LIST",
            "TFXLMRobertaForCausalLM",
            "TFXLMRobertaForMaskedLM",
            "TFXLMRobertaForMultipleChoice",
            "TFXLMRobertaForQuestionAnswering",
            "TFXLMRobertaForSequenceClassification",
            "TFXLMRobertaForTokenClassification",
            "TFXLMRobertaModel",
            "TFXLMRobertaPreTrainedModel",
        ]
    )
    _import_structure["models.xlnet"].extend(
        [
            "TF_XLNET_PRETRAINED_MODEL_ARCHIVE_LIST",
            "TFXLNetForMultipleChoice",
            "TFXLNetForQuestionAnsweringSimple",
            "TFXLNetForSequenceClassification",
            "TFXLNetForTokenClassification",
            "TFXLNetLMHeadModel",
            "TFXLNetMainLayer",
            "TFXLNetModel",
            "TFXLNetPreTrainedModel",
        ]
    )
    _import_structure["optimization_tf"] = ["AdamWeightDecay", "GradientAccumulator", "WarmUp", "create_optimizer"]
    _import_structure["tf_utils"] = []
    _import_structure["trainer_tf"] = ["TFTrainer"]


# FLAX-backed objects
try:
    if not is_flax_available():
        raise OptionalDependencyNotAvailable()
except OptionalDependencyNotAvailable:
    from .utils import dummy_flax_objects

    _import_structure["utils.dummy_flax_objects"] = [
        name for name in dir(dummy_flax_objects) if not name.startswith("_")
    ]
else:
    _import_structure["generation"].extend(
        [
            "FlaxForcedBOSTokenLogitsProcessor",
            "FlaxForcedEOSTokenLogitsProcessor",
            "FlaxGenerationMixin",
            "FlaxLogitsProcessor",
            "FlaxLogitsProcessorList",
            "FlaxLogitsWarper",
            "FlaxMinLengthLogitsProcessor",
            "FlaxTemperatureLogitsWarper",
            "FlaxTopKLogitsWarper",
            "FlaxTopPLogitsWarper",
        ]
    )
    _import_structure["generation_flax_utils"] = []
    _import_structure["modeling_flax_outputs"] = []
    _import_structure["modeling_flax_utils"] = ["FlaxPreTrainedModel"]
    _import_structure["models.albert"].extend(
        [
            "FlaxAlbertForMaskedLM",
            "FlaxAlbertForMultipleChoice",
            "FlaxAlbertForPreTraining",
            "FlaxAlbertForQuestionAnswering",
            "FlaxAlbertForSequenceClassification",
            "FlaxAlbertForTokenClassification",
            "FlaxAlbertModel",
            "FlaxAlbertPreTrainedModel",
        ]
    )
    _import_structure["models.auto"].extend(
        [
            "FLAX_MODEL_FOR_AUDIO_CLASSIFICATION_MAPPING",
            "FLAX_MODEL_FOR_CAUSAL_LM_MAPPING",
            "FLAX_MODEL_FOR_IMAGE_CLASSIFICATION_MAPPING",
            "FLAX_MODEL_FOR_MASKED_LM_MAPPING",
            "FLAX_MODEL_FOR_MULTIPLE_CHOICE_MAPPING",
            "FLAX_MODEL_FOR_NEXT_SENTENCE_PREDICTION_MAPPING",
            "FLAX_MODEL_FOR_PRETRAINING_MAPPING",
            "FLAX_MODEL_FOR_QUESTION_ANSWERING_MAPPING",
            "FLAX_MODEL_FOR_SEQ_TO_SEQ_CAUSAL_LM_MAPPING",
            "FLAX_MODEL_FOR_SEQUENCE_CLASSIFICATION_MAPPING",
            "FLAX_MODEL_FOR_SPEECH_SEQ_2_SEQ_MAPPING",
            "FLAX_MODEL_FOR_TOKEN_CLASSIFICATION_MAPPING",
            "FLAX_MODEL_FOR_VISION_2_SEQ_MAPPING",
            "FLAX_MODEL_MAPPING",
            "FlaxAutoModel",
            "FlaxAutoModelForCausalLM",
            "FlaxAutoModelForImageClassification",
            "FlaxAutoModelForMaskedLM",
            "FlaxAutoModelForMultipleChoice",
            "FlaxAutoModelForNextSentencePrediction",
            "FlaxAutoModelForPreTraining",
            "FlaxAutoModelForQuestionAnswering",
            "FlaxAutoModelForSeq2SeqLM",
            "FlaxAutoModelForSequenceClassification",
            "FlaxAutoModelForSpeechSeq2Seq",
            "FlaxAutoModelForTokenClassification",
            "FlaxAutoModelForVision2Seq",
        ]
    )

    # Flax models structure

    _import_structure["models.bart"].extend(
        [
            "FlaxBartDecoderPreTrainedModel",
            "FlaxBartForCausalLM",
            "FlaxBartForConditionalGeneration",
            "FlaxBartForQuestionAnswering",
            "FlaxBartForSequenceClassification",
            "FlaxBartModel",
            "FlaxBartPreTrainedModel",
        ]
    )
    _import_structure["models.beit"].extend(
        [
            "FlaxBeitForImageClassification",
            "FlaxBeitForMaskedImageModeling",
            "FlaxBeitModel",
            "FlaxBeitPreTrainedModel",
        ]
    )

    _import_structure["models.bert"].extend(
        [
            "FlaxBertForCausalLM",
            "FlaxBertForMaskedLM",
            "FlaxBertForMultipleChoice",
            "FlaxBertForNextSentencePrediction",
            "FlaxBertForPreTraining",
            "FlaxBertForQuestionAnswering",
            "FlaxBertForSequenceClassification",
            "FlaxBertForTokenClassification",
            "FlaxBertModel",
            "FlaxBertPreTrainedModel",
        ]
    )
    _import_structure["models.big_bird"].extend(
        [
            "FlaxBigBirdForCausalLM",
            "FlaxBigBirdForMaskedLM",
            "FlaxBigBirdForMultipleChoice",
            "FlaxBigBirdForPreTraining",
            "FlaxBigBirdForQuestionAnswering",
            "FlaxBigBirdForSequenceClassification",
            "FlaxBigBirdForTokenClassification",
            "FlaxBigBirdModel",
            "FlaxBigBirdPreTrainedModel",
        ]
    )
    _import_structure["models.blenderbot"].extend(
        ["FlaxBlenderbotForConditionalGeneration", "FlaxBlenderbotModel", "FlaxBlenderbotPreTrainedModel"]
    )
    _import_structure["models.blenderbot_small"].extend(
        [
            "FlaxBlenderbotSmallForConditionalGeneration",
            "FlaxBlenderbotSmallModel",
            "FlaxBlenderbotSmallPreTrainedModel",
        ]
    )
    _import_structure["models.clip"].extend(
        [
            "FlaxCLIPModel",
            "FlaxCLIPPreTrainedModel",
            "FlaxCLIPTextModel",
            "FlaxCLIPTextPreTrainedModel",
            "FlaxCLIPVisionModel",
            "FlaxCLIPVisionPreTrainedModel",
        ]
    )
    _import_structure["models.distilbert"].extend(
        [
            "FlaxDistilBertForMaskedLM",
            "FlaxDistilBertForMultipleChoice",
            "FlaxDistilBertForQuestionAnswering",
            "FlaxDistilBertForSequenceClassification",
            "FlaxDistilBertForTokenClassification",
            "FlaxDistilBertModel",
            "FlaxDistilBertPreTrainedModel",
        ]
    )
    _import_structure["models.electra"].extend(
        [
            "FlaxElectraForCausalLM",
            "FlaxElectraForMaskedLM",
            "FlaxElectraForMultipleChoice",
            "FlaxElectraForPreTraining",
            "FlaxElectraForQuestionAnswering",
            "FlaxElectraForSequenceClassification",
            "FlaxElectraForTokenClassification",
            "FlaxElectraModel",
            "FlaxElectraPreTrainedModel",
        ]
    )
    _import_structure["models.encoder_decoder"].append("FlaxEncoderDecoderModel")
    _import_structure["models.gpt2"].extend(["FlaxGPT2LMHeadModel", "FlaxGPT2Model", "FlaxGPT2PreTrainedModel"])
    _import_structure["models.gpt_neo"].extend(
        ["FlaxGPTNeoForCausalLM", "FlaxGPTNeoModel", "FlaxGPTNeoPreTrainedModel"]
    )
    _import_structure["models.gptj"].extend(["FlaxGPTJForCausalLM", "FlaxGPTJModel", "FlaxGPTJPreTrainedModel"])
    _import_structure["models.longt5"].extend(
        ["FlaxLongT5ForConditionalGeneration", "FlaxLongT5Model", "FlaxLongT5PreTrainedModel"]
    )
    _import_structure["models.marian"].extend(
        [
            "FlaxMarianModel",
            "FlaxMarianMTModel",
            "FlaxMarianPreTrainedModel",
        ]
    )
    _import_structure["models.mbart"].extend(
        [
            "FlaxMBartForConditionalGeneration",
            "FlaxMBartForQuestionAnswering",
            "FlaxMBartForSequenceClassification",
            "FlaxMBartModel",
            "FlaxMBartPreTrainedModel",
        ]
    )
    _import_structure["models.mt5"].extend(["FlaxMT5EncoderModel", "FlaxMT5ForConditionalGeneration", "FlaxMT5Model"])
    _import_structure["models.opt"].extend(
        [
            "FlaxOPTForCausalLM",
            "FlaxOPTModel",
            "FlaxOPTPreTrainedModel",
        ]
    )
    _import_structure["models.pegasus"].extend(
        [
            "FlaxPegasusForConditionalGeneration",
            "FlaxPegasusModel",
            "FlaxPegasusPreTrainedModel",
        ]
    )
    _import_structure["models.regnet"].extend(
        ["FlaxRegNetForImageClassification", "FlaxRegNetModel", "FlaxRegNetPreTrainedModel"]
    )
    _import_structure["models.resnet"].extend(
        ["FlaxResNetForImageClassification", "FlaxResNetModel", "FlaxResNetPreTrainedModel"]
    )
    _import_structure["models.roberta"].extend(
        [
            "FlaxRobertaForCausalLM",
            "FlaxRobertaForMaskedLM",
            "FlaxRobertaForMultipleChoice",
            "FlaxRobertaForQuestionAnswering",
            "FlaxRobertaForSequenceClassification",
            "FlaxRobertaForTokenClassification",
            "FlaxRobertaModel",
            "FlaxRobertaPreTrainedModel",
        ]
    )
    _import_structure["models.roberta_prelayernorm"].extend(
        [
            "FlaxRobertaPreLayerNormForCausalLM",
            "FlaxRobertaPreLayerNormForMaskedLM",
            "FlaxRobertaPreLayerNormForMultipleChoice",
            "FlaxRobertaPreLayerNormForQuestionAnswering",
            "FlaxRobertaPreLayerNormForSequenceClassification",
            "FlaxRobertaPreLayerNormForTokenClassification",
            "FlaxRobertaPreLayerNormModel",
            "FlaxRobertaPreLayerNormPreTrainedModel",
        ]
    )
    _import_structure["models.roformer"].extend(
        [
            "FlaxRoFormerForMaskedLM",
            "FlaxRoFormerForMultipleChoice",
            "FlaxRoFormerForQuestionAnswering",
            "FlaxRoFormerForSequenceClassification",
            "FlaxRoFormerForTokenClassification",
            "FlaxRoFormerModel",
            "FlaxRoFormerPreTrainedModel",
        ]
    )
    _import_structure["models.speech_encoder_decoder"].append("FlaxSpeechEncoderDecoderModel")
    _import_structure["models.t5"].extend(
        ["FlaxT5EncoderModel", "FlaxT5ForConditionalGeneration", "FlaxT5Model", "FlaxT5PreTrainedModel"]
    )
    _import_structure["models.vision_encoder_decoder"].append("FlaxVisionEncoderDecoderModel")
    _import_structure["models.vision_text_dual_encoder"].extend(["FlaxVisionTextDualEncoderModel"])
    _import_structure["models.vit"].extend(["FlaxViTForImageClassification", "FlaxViTModel", "FlaxViTPreTrainedModel"])
    _import_structure["models.wav2vec2"].extend(
        ["FlaxWav2Vec2ForCTC", "FlaxWav2Vec2ForPreTraining", "FlaxWav2Vec2Model", "FlaxWav2Vec2PreTrainedModel"]
    )
    _import_structure["models.whisper"].extend(
        [
            "FlaxWhisperForConditionalGeneration",
            "FlaxWhisperModel",
            "FlaxWhisperPreTrainedModel",
            "FlaxWhisperForAudioClassification",
        ]
    )
    _import_structure["models.xglm"].extend(
        [
            "FlaxXGLMForCausalLM",
            "FlaxXGLMModel",
            "FlaxXGLMPreTrainedModel",
        ]
    )
    _import_structure["models.xlm_roberta"].extend(
        [
            "FLAX_XLM_ROBERTA_PRETRAINED_MODEL_ARCHIVE_LIST",
            "FlaxXLMRobertaForMaskedLM",
            "FlaxXLMRobertaForMultipleChoice",
            "FlaxXLMRobertaForQuestionAnswering",
            "FlaxXLMRobertaForSequenceClassification",
            "FlaxXLMRobertaForTokenClassification",
            "FlaxXLMRobertaModel",
            "FlaxXLMRobertaForCausalLM",
            "FlaxXLMRobertaPreTrainedModel",
        ]
    )


# Direct imports for type-checking
if TYPE_CHECKING:
    # Configuration
    from .configuration_utils import PretrainedConfig

    # Data
    from .data import (
        DataProcessor,
        InputExample,
        InputFeatures,
        SingleSentenceClassificationProcessor,
        SquadExample,
        SquadFeatures,
        SquadV1Processor,
        SquadV2Processor,
        glue_compute_metrics,
        glue_convert_examples_to_features,
        glue_output_modes,
        glue_processors,
        glue_tasks_num_labels,
        squad_convert_examples_to_features,
        xnli_compute_metrics,
        xnli_output_modes,
        xnli_processors,
        xnli_tasks_num_labels,
    )
    from .data.data_collator import (
        DataCollator,
        DataCollatorForLanguageModeling,
        DataCollatorForPermutationLanguageModeling,
        DataCollatorForSeq2Seq,
        DataCollatorForSOP,
        DataCollatorForTokenClassification,
        DataCollatorForWholeWordMask,
        DataCollatorWithPadding,
        DefaultDataCollator,
        default_data_collator,
    )
    from .feature_extraction_sequence_utils import SequenceFeatureExtractor

    # Feature Extractor
    from .feature_extraction_utils import BatchFeature, FeatureExtractionMixin

    # Generation
    from .generation import GenerationConfig, TextIteratorStreamer, TextStreamer
    from .hf_argparser import HfArgumentParser

    # Integrations
    from .integrations import (
        is_clearml_available,
        is_comet_available,
        is_neptune_available,
        is_optuna_available,
        is_ray_available,
        is_ray_tune_available,
        is_sigopt_available,
        is_tensorboard_available,
        is_wandb_available,
    )

    # Model Cards
    from .modelcard import ModelCard

    # TF 2.0 <=> PyTorch conversion utilities
    from .modeling_tf_pytorch_utils import (
        convert_tf_weight_name_to_pt_weight_name,
        load_pytorch_checkpoint_in_tf2_model,
        load_pytorch_model_in_tf2_model,
        load_pytorch_weights_in_tf2_model,
        load_tf2_checkpoint_in_pytorch_model,
        load_tf2_model_in_pytorch_model,
        load_tf2_weights_in_pytorch_model,
    )
    from .models.albert import ALBERT_PRETRAINED_CONFIG_ARCHIVE_MAP, AlbertConfig
    from .models.align import (
        ALIGN_PRETRAINED_CONFIG_ARCHIVE_MAP,
        AlignConfig,
        AlignProcessor,
        AlignTextConfig,
        AlignVisionConfig,
    )
    from .models.altclip import (
        ALTCLIP_PRETRAINED_CONFIG_ARCHIVE_MAP,
        AltCLIPConfig,
        AltCLIPProcessor,
        AltCLIPTextConfig,
        AltCLIPVisionConfig,
    )
    from .models.audio_spectrogram_transformer import (
        AUDIO_SPECTROGRAM_TRANSFORMER_PRETRAINED_CONFIG_ARCHIVE_MAP,
        ASTConfig,
    )
    from .models.auto import (
        ALL_PRETRAINED_CONFIG_ARCHIVE_MAP,
        CONFIG_MAPPING,
        FEATURE_EXTRACTOR_MAPPING,
        IMAGE_PROCESSOR_MAPPING,
        MODEL_NAMES_MAPPING,
        PROCESSOR_MAPPING,
        TOKENIZER_MAPPING,
        AutoConfig,
        AutoFeatureExtractor,
        AutoImageProcessor,
        AutoProcessor,
        AutoTokenizer,
    )
    from .models.autoformer import (
        AUTOFORMER_PRETRAINED_CONFIG_ARCHIVE_MAP,
        AutoformerConfig,
    )
    from .models.bart import BartConfig, BartTokenizer
    from .models.beit import BEIT_PRETRAINED_CONFIG_ARCHIVE_MAP, BeitConfig
    from .models.bert import (
        BERT_PRETRAINED_CONFIG_ARCHIVE_MAP,
        BasicTokenizer,
        BertConfig,
        BertTokenizer,
        WordpieceTokenizer,
    )
    from .models.bert_generation import BertGenerationConfig
    from .models.bert_japanese import BertJapaneseTokenizer, CharacterTokenizer, MecabTokenizer
    from .models.bertweet import BertweetTokenizer
    from .models.big_bird import BIG_BIRD_PRETRAINED_CONFIG_ARCHIVE_MAP, BigBirdConfig
    from .models.bigbird_pegasus import BIGBIRD_PEGASUS_PRETRAINED_CONFIG_ARCHIVE_MAP, BigBirdPegasusConfig
    from .models.biogpt import BIOGPT_PRETRAINED_CONFIG_ARCHIVE_MAP, BioGptConfig, BioGptTokenizer
    from .models.bit import BIT_PRETRAINED_CONFIG_ARCHIVE_MAP, BitConfig
    from .models.blenderbot import BLENDERBOT_PRETRAINED_CONFIG_ARCHIVE_MAP, BlenderbotConfig, BlenderbotTokenizer
    from .models.blenderbot_small import (
        BLENDERBOT_SMALL_PRETRAINED_CONFIG_ARCHIVE_MAP,
        BlenderbotSmallConfig,
        BlenderbotSmallTokenizer,
    )
    from .models.blip import (
        BLIP_PRETRAINED_CONFIG_ARCHIVE_MAP,
        BlipConfig,
        BlipProcessor,
        BlipTextConfig,
        BlipVisionConfig,
    )
    from .models.blip_2 import (
        BLIP_2_PRETRAINED_CONFIG_ARCHIVE_MAP,
        Blip2Config,
        Blip2Processor,
        Blip2QFormerConfig,
        Blip2VisionConfig,
    )
    from .models.bloom import BLOOM_PRETRAINED_CONFIG_ARCHIVE_MAP, BloomConfig
    from .models.bridgetower import (
        BRIDGETOWER_PRETRAINED_CONFIG_ARCHIVE_MAP,
        BridgeTowerConfig,
        BridgeTowerProcessor,
        BridgeTowerTextConfig,
        BridgeTowerVisionConfig,
    )
    from .models.byt5 import ByT5Tokenizer
    from .models.camembert import CAMEMBERT_PRETRAINED_CONFIG_ARCHIVE_MAP, CamembertConfig
    from .models.canine import CANINE_PRETRAINED_CONFIG_ARCHIVE_MAP, CanineConfig, CanineTokenizer
    from .models.chinese_clip import (
        CHINESE_CLIP_PRETRAINED_CONFIG_ARCHIVE_MAP,
        ChineseCLIPConfig,
        ChineseCLIPProcessor,
        ChineseCLIPTextConfig,
        ChineseCLIPVisionConfig,
    )
    from .models.clap import (
        CLAP_PRETRAINED_MODEL_ARCHIVE_LIST,
        ClapAudioConfig,
        ClapConfig,
        ClapProcessor,
        ClapTextConfig,
    )
    from .models.clip import (
        CLIP_PRETRAINED_CONFIG_ARCHIVE_MAP,
        CLIPConfig,
        CLIPProcessor,
        CLIPTextConfig,
        CLIPTokenizer,
        CLIPVisionConfig,
    )
    from .models.clipseg import (
        CLIPSEG_PRETRAINED_CONFIG_ARCHIVE_MAP,
        CLIPSegConfig,
        CLIPSegProcessor,
        CLIPSegTextConfig,
        CLIPSegVisionConfig,
    )
    from .models.codegen import CODEGEN_PRETRAINED_CONFIG_ARCHIVE_MAP, CodeGenConfig, CodeGenTokenizer
    from .models.conditional_detr import CONDITIONAL_DETR_PRETRAINED_CONFIG_ARCHIVE_MAP, ConditionalDetrConfig
    from .models.convbert import CONVBERT_PRETRAINED_CONFIG_ARCHIVE_MAP, ConvBertConfig, ConvBertTokenizer
    from .models.convnext import CONVNEXT_PRETRAINED_CONFIG_ARCHIVE_MAP, ConvNextConfig
    from .models.convnextv2 import CONVNEXTV2_PRETRAINED_CONFIG_ARCHIVE_MAP, ConvNextV2Config
    from .models.cpmant import CPMANT_PRETRAINED_CONFIG_ARCHIVE_MAP, CpmAntConfig, CpmAntTokenizer
    from .models.ctrl import CTRL_PRETRAINED_CONFIG_ARCHIVE_MAP, CTRLConfig, CTRLTokenizer
    from .models.cvt import CVT_PRETRAINED_CONFIG_ARCHIVE_MAP, CvtConfig
    from .models.data2vec import (
        DATA2VEC_TEXT_PRETRAINED_CONFIG_ARCHIVE_MAP,
        DATA2VEC_VISION_PRETRAINED_CONFIG_ARCHIVE_MAP,
        Data2VecAudioConfig,
        Data2VecTextConfig,
        Data2VecVisionConfig,
    )
    from .models.deberta import DEBERTA_PRETRAINED_CONFIG_ARCHIVE_MAP, DebertaConfig, DebertaTokenizer
    from .models.deberta_v2 import DEBERTA_V2_PRETRAINED_CONFIG_ARCHIVE_MAP, DebertaV2Config
    from .models.decision_transformer import (
        DECISION_TRANSFORMER_PRETRAINED_CONFIG_ARCHIVE_MAP,
        DecisionTransformerConfig,
    )
    from .models.deformable_detr import DEFORMABLE_DETR_PRETRAINED_CONFIG_ARCHIVE_MAP, DeformableDetrConfig
    from .models.deit import DEIT_PRETRAINED_CONFIG_ARCHIVE_MAP, DeiTConfig
    from .models.deta import DETA_PRETRAINED_CONFIG_ARCHIVE_MAP, DetaConfig
    from .models.detr import DETR_PRETRAINED_CONFIG_ARCHIVE_MAP, DetrConfig
    from .models.dinat import DINAT_PRETRAINED_CONFIG_ARCHIVE_MAP, DinatConfig
    from .models.distilbert import DISTILBERT_PRETRAINED_CONFIG_ARCHIVE_MAP, DistilBertConfig, DistilBertTokenizer
    from .models.donut import DONUT_SWIN_PRETRAINED_CONFIG_ARCHIVE_MAP, DonutProcessor, DonutSwinConfig
    from .models.dpr import (
        DPR_PRETRAINED_CONFIG_ARCHIVE_MAP,
        DPRConfig,
        DPRContextEncoderTokenizer,
        DPRQuestionEncoderTokenizer,
        DPRReaderOutput,
        DPRReaderTokenizer,
    )
    from .models.dpt import DPT_PRETRAINED_CONFIG_ARCHIVE_MAP, DPTConfig
    from .models.efficientformer import EFFICIENTFORMER_PRETRAINED_CONFIG_ARCHIVE_MAP, EfficientFormerConfig
    from .models.efficientnet import EFFICIENTNET_PRETRAINED_CONFIG_ARCHIVE_MAP, EfficientNetConfig
    from .models.electra import ELECTRA_PRETRAINED_CONFIG_ARCHIVE_MAP, ElectraConfig, ElectraTokenizer
    from .models.encodec import (
        ENCODEC_PRETRAINED_CONFIG_ARCHIVE_MAP,
        EncodecConfig,
    )
    from .models.encoder_decoder import EncoderDecoderConfig
    from .models.ernie import ERNIE_PRETRAINED_CONFIG_ARCHIVE_MAP, ErnieConfig
    from .models.ernie_m import ERNIE_M_PRETRAINED_CONFIG_ARCHIVE_MAP, ErnieMConfig
    from .models.esm import ESM_PRETRAINED_CONFIG_ARCHIVE_MAP, EsmConfig, EsmTokenizer
    from .models.flaubert import FLAUBERT_PRETRAINED_CONFIG_ARCHIVE_MAP, FlaubertConfig, FlaubertTokenizer
    from .models.flava import (
        FLAVA_PRETRAINED_CONFIG_ARCHIVE_MAP,
        FlavaConfig,
        FlavaImageCodebookConfig,
        FlavaImageConfig,
        FlavaMultimodalConfig,
        FlavaTextConfig,
    )
    from .models.fnet import FNET_PRETRAINED_CONFIG_ARCHIVE_MAP, FNetConfig
    from .models.focalnet import FOCALNET_PRETRAINED_CONFIG_ARCHIVE_MAP, FocalNetConfig
    from .models.fsmt import FSMT_PRETRAINED_CONFIG_ARCHIVE_MAP, FSMTConfig, FSMTTokenizer
    from .models.funnel import FUNNEL_PRETRAINED_CONFIG_ARCHIVE_MAP, FunnelConfig, FunnelTokenizer
    from .models.git import GIT_PRETRAINED_CONFIG_ARCHIVE_MAP, GitConfig, GitProcessor, GitVisionConfig
    from .models.glpn import GLPN_PRETRAINED_CONFIG_ARCHIVE_MAP, GLPNConfig
    from .models.gpt2 import GPT2_PRETRAINED_CONFIG_ARCHIVE_MAP, GPT2Config, GPT2Tokenizer
    from .models.gpt_bigcode import GPT_BIGCODE_PRETRAINED_CONFIG_ARCHIVE_MAP, GPTBigCodeConfig
    from .models.gpt_neo import GPT_NEO_PRETRAINED_CONFIG_ARCHIVE_MAP, GPTNeoConfig
    from .models.gpt_neox import GPT_NEOX_PRETRAINED_CONFIG_ARCHIVE_MAP, GPTNeoXConfig
    from .models.gpt_neox_japanese import GPT_NEOX_JAPANESE_PRETRAINED_CONFIG_ARCHIVE_MAP, GPTNeoXJapaneseConfig
    from .models.gptj import GPTJ_PRETRAINED_CONFIG_ARCHIVE_MAP, GPTJConfig
    from .models.gptsan_japanese import (
        GPTSAN_JAPANESE_PRETRAINED_CONFIG_ARCHIVE_MAP,
        GPTSanJapaneseConfig,
        GPTSanJapaneseTokenizer,
    )
    from .models.graphormer import GRAPHORMER_PRETRAINED_CONFIG_ARCHIVE_MAP, GraphormerConfig
    from .models.groupvit import (
        GROUPVIT_PRETRAINED_CONFIG_ARCHIVE_MAP,
        GroupViTConfig,
        GroupViTTextConfig,
        GroupViTVisionConfig,
    )
    from .models.herbert import HerbertTokenizer
    from .models.hubert import HUBERT_PRETRAINED_CONFIG_ARCHIVE_MAP, HubertConfig
    from .models.ibert import IBERT_PRETRAINED_CONFIG_ARCHIVE_MAP, IBertConfig
    from .models.imagegpt import IMAGEGPT_PRETRAINED_CONFIG_ARCHIVE_MAP, ImageGPTConfig
    from .models.informer import INFORMER_PRETRAINED_CONFIG_ARCHIVE_MAP, InformerConfig
    from .models.instructblip import (
        INSTRUCTBLIP_PRETRAINED_CONFIG_ARCHIVE_MAP,
        InstructBlipConfig,
        InstructBlipProcessor,
        InstructBlipQFormerConfig,
        InstructBlipVisionConfig,
    )
    from .models.jukebox import (
        JUKEBOX_PRETRAINED_CONFIG_ARCHIVE_MAP,
        JukeboxConfig,
        JukeboxPriorConfig,
        JukeboxTokenizer,
        JukeboxVQVAEConfig,
    )
    from .models.layoutlm import LAYOUTLM_PRETRAINED_CONFIG_ARCHIVE_MAP, LayoutLMConfig, LayoutLMTokenizer
    from .models.layoutlmv2 import (
        LAYOUTLMV2_PRETRAINED_CONFIG_ARCHIVE_MAP,
        LayoutLMv2Config,
        LayoutLMv2FeatureExtractor,
        LayoutLMv2ImageProcessor,
        LayoutLMv2Processor,
        LayoutLMv2Tokenizer,
    )
    from .models.layoutlmv3 import (
        LAYOUTLMV3_PRETRAINED_CONFIG_ARCHIVE_MAP,
        LayoutLMv3Config,
        LayoutLMv3FeatureExtractor,
        LayoutLMv3ImageProcessor,
        LayoutLMv3Processor,
        LayoutLMv3Tokenizer,
    )
    from .models.layoutxlm import LayoutXLMProcessor
    from .models.led import LED_PRETRAINED_CONFIG_ARCHIVE_MAP, LEDConfig, LEDTokenizer
    from .models.levit import LEVIT_PRETRAINED_CONFIG_ARCHIVE_MAP, LevitConfig
    from .models.lilt import LILT_PRETRAINED_CONFIG_ARCHIVE_MAP, LiltConfig
    from .models.llama import LLAMA_PRETRAINED_CONFIG_ARCHIVE_MAP, LlamaConfig
    from .models.longformer import LONGFORMER_PRETRAINED_CONFIG_ARCHIVE_MAP, LongformerConfig, LongformerTokenizer
    from .models.longt5 import LONGT5_PRETRAINED_CONFIG_ARCHIVE_MAP, LongT5Config
    from .models.luke import LUKE_PRETRAINED_CONFIG_ARCHIVE_MAP, LukeConfig, LukeTokenizer
    from .models.lxmert import LXMERT_PRETRAINED_CONFIG_ARCHIVE_MAP, LxmertConfig, LxmertTokenizer
    from .models.m2m_100 import M2M_100_PRETRAINED_CONFIG_ARCHIVE_MAP, M2M100Config
    from .models.marian import MarianConfig
    from .models.markuplm import (
        MARKUPLM_PRETRAINED_CONFIG_ARCHIVE_MAP,
        MarkupLMConfig,
        MarkupLMFeatureExtractor,
        MarkupLMProcessor,
        MarkupLMTokenizer,
    )
    from .models.mask2former import MASK2FORMER_PRETRAINED_CONFIG_ARCHIVE_MAP, Mask2FormerConfig
    from .models.maskformer import MASKFORMER_PRETRAINED_CONFIG_ARCHIVE_MAP, MaskFormerConfig, MaskFormerSwinConfig
    from .models.mbart import MBartConfig
    from .models.mctct import MCTCT_PRETRAINED_CONFIG_ARCHIVE_MAP, MCTCTConfig, MCTCTProcessor
    from .models.mega import MEGA_PRETRAINED_CONFIG_ARCHIVE_MAP, MegaConfig
    from .models.megatron_bert import MEGATRON_BERT_PRETRAINED_CONFIG_ARCHIVE_MAP, MegatronBertConfig
    from .models.mgp_str import MGP_STR_PRETRAINED_CONFIG_ARCHIVE_MAP, MgpstrConfig, MgpstrProcessor, MgpstrTokenizer
    from .models.mmbt import MMBTConfig
    from .models.mobilebert import MOBILEBERT_PRETRAINED_CONFIG_ARCHIVE_MAP, MobileBertConfig, MobileBertTokenizer
    from .models.mobilenet_v1 import MOBILENET_V1_PRETRAINED_CONFIG_ARCHIVE_MAP, MobileNetV1Config
    from .models.mobilenet_v2 import MOBILENET_V2_PRETRAINED_CONFIG_ARCHIVE_MAP, MobileNetV2Config
    from .models.mobilevit import MOBILEVIT_PRETRAINED_CONFIG_ARCHIVE_MAP, MobileViTConfig
    from .models.mobilevitv2 import MOBILEVITV2_PRETRAINED_CONFIG_ARCHIVE_MAP, MobileViTV2Config
    from .models.mpnet import MPNET_PRETRAINED_CONFIG_ARCHIVE_MAP, MPNetConfig, MPNetTokenizer
    from .models.mt5 import MT5Config
    from .models.mvp import MvpConfig, MvpTokenizer
    from .models.nat import NAT_PRETRAINED_CONFIG_ARCHIVE_MAP, NatConfig
    from .models.nezha import NEZHA_PRETRAINED_CONFIG_ARCHIVE_MAP, NezhaConfig
    from .models.nllb_moe import NLLB_MOE_PRETRAINED_CONFIG_ARCHIVE_MAP, NllbMoeConfig
    from .models.nystromformer import NYSTROMFORMER_PRETRAINED_CONFIG_ARCHIVE_MAP, NystromformerConfig
    from .models.oneformer import ONEFORMER_PRETRAINED_CONFIG_ARCHIVE_MAP, OneFormerConfig, OneFormerProcessor
    from .models.open_llama import OPEN_LLAMA_PRETRAINED_CONFIG_ARCHIVE_MAP, OpenLlamaConfig
    from .models.openai import OPENAI_GPT_PRETRAINED_CONFIG_ARCHIVE_MAP, OpenAIGPTConfig, OpenAIGPTTokenizer
    from .models.opt import OPTConfig
    from .models.owlvit import (
        OWLVIT_PRETRAINED_CONFIG_ARCHIVE_MAP,
        OwlViTConfig,
        OwlViTProcessor,
        OwlViTTextConfig,
        OwlViTVisionConfig,
    )
    from .models.pegasus import PEGASUS_PRETRAINED_CONFIG_ARCHIVE_MAP, PegasusConfig, PegasusTokenizer
    from .models.pegasus_x import PEGASUS_X_PRETRAINED_CONFIG_ARCHIVE_MAP, PegasusXConfig
    from .models.perceiver import PERCEIVER_PRETRAINED_CONFIG_ARCHIVE_MAP, PerceiverConfig, PerceiverTokenizer
    from .models.phobert import PhobertTokenizer
    from .models.pix2struct import (
        PIX2STRUCT_PRETRAINED_CONFIG_ARCHIVE_MAP,
        Pix2StructConfig,
        Pix2StructProcessor,
        Pix2StructTextConfig,
        Pix2StructVisionConfig,
    )
    from .models.plbart import PLBART_PRETRAINED_CONFIG_ARCHIVE_MAP, PLBartConfig
    from .models.poolformer import POOLFORMER_PRETRAINED_CONFIG_ARCHIVE_MAP, PoolFormerConfig
    from .models.prophetnet import PROPHETNET_PRETRAINED_CONFIG_ARCHIVE_MAP, ProphetNetConfig, ProphetNetTokenizer
    from .models.qdqbert import QDQBERT_PRETRAINED_CONFIG_ARCHIVE_MAP, QDQBertConfig
    from .models.rag import RagConfig, RagRetriever, RagTokenizer
    from .models.realm import REALM_PRETRAINED_CONFIG_ARCHIVE_MAP, RealmConfig, RealmTokenizer
    from .models.reformer import REFORMER_PRETRAINED_CONFIG_ARCHIVE_MAP, ReformerConfig
    from .models.regnet import REGNET_PRETRAINED_CONFIG_ARCHIVE_MAP, RegNetConfig
    from .models.rembert import REMBERT_PRETRAINED_CONFIG_ARCHIVE_MAP, RemBertConfig
    from .models.resnet import RESNET_PRETRAINED_CONFIG_ARCHIVE_MAP, ResNetConfig
    from .models.retribert import RETRIBERT_PRETRAINED_CONFIG_ARCHIVE_MAP, RetriBertConfig, RetriBertTokenizer
    from .models.roberta import ROBERTA_PRETRAINED_CONFIG_ARCHIVE_MAP, RobertaConfig, RobertaTokenizer
    from .models.roberta_prelayernorm import (
        ROBERTA_PRELAYERNORM_PRETRAINED_CONFIG_ARCHIVE_MAP,
        RobertaPreLayerNormConfig,
    )
    from .models.roc_bert import ROC_BERT_PRETRAINED_CONFIG_ARCHIVE_MAP, RoCBertConfig, RoCBertTokenizer
    from .models.roformer import ROFORMER_PRETRAINED_CONFIG_ARCHIVE_MAP, RoFormerConfig, RoFormerTokenizer
    from .models.rwkv import RWKV_PRETRAINED_CONFIG_ARCHIVE_MAP, RwkvConfig
    from .models.sam import (
        SAM_PRETRAINED_CONFIG_ARCHIVE_MAP,
        SamConfig,
        SamMaskDecoderConfig,
        SamProcessor,
        SamPromptEncoderConfig,
        SamVisionConfig,
    )
    from .models.segformer import SEGFORMER_PRETRAINED_CONFIG_ARCHIVE_MAP, SegformerConfig
    from .models.sew import SEW_PRETRAINED_CONFIG_ARCHIVE_MAP, SEWConfig
    from .models.sew_d import SEW_D_PRETRAINED_CONFIG_ARCHIVE_MAP, SEWDConfig
    from .models.speech_encoder_decoder import SpeechEncoderDecoderConfig
    from .models.speech_to_text import (
        SPEECH_TO_TEXT_PRETRAINED_CONFIG_ARCHIVE_MAP,
        Speech2TextConfig,
        Speech2TextProcessor,
    )
    from .models.speech_to_text_2 import (
        SPEECH_TO_TEXT_2_PRETRAINED_CONFIG_ARCHIVE_MAP,
        Speech2Text2Config,
        Speech2Text2Processor,
        Speech2Text2Tokenizer,
    )
    from .models.speecht5 import (
        SPEECHT5_PRETRAINED_CONFIG_ARCHIVE_MAP,
        SPEECHT5_PRETRAINED_HIFIGAN_CONFIG_ARCHIVE_MAP,
        SpeechT5Config,
        SpeechT5HifiGanConfig,
        SpeechT5Processor,
    )
    from .models.splinter import SPLINTER_PRETRAINED_CONFIG_ARCHIVE_MAP, SplinterConfig, SplinterTokenizer
    from .models.squeezebert import SQUEEZEBERT_PRETRAINED_CONFIG_ARCHIVE_MAP, SqueezeBertConfig, SqueezeBertTokenizer
    from .models.swiftformer import SWIFTFORMER_PRETRAINED_CONFIG_ARCHIVE_MAP, SwiftFormerConfig
    from .models.swin import SWIN_PRETRAINED_CONFIG_ARCHIVE_MAP, SwinConfig
    from .models.swin2sr import SWIN2SR_PRETRAINED_CONFIG_ARCHIVE_MAP, Swin2SRConfig
    from .models.swinv2 import SWINV2_PRETRAINED_CONFIG_ARCHIVE_MAP, Swinv2Config
    from .models.switch_transformers import SWITCH_TRANSFORMERS_PRETRAINED_CONFIG_ARCHIVE_MAP, SwitchTransformersConfig
    from .models.t5 import T5_PRETRAINED_CONFIG_ARCHIVE_MAP, T5Config
    from .models.table_transformer import TABLE_TRANSFORMER_PRETRAINED_CONFIG_ARCHIVE_MAP, TableTransformerConfig
    from .models.tapas import TAPAS_PRETRAINED_CONFIG_ARCHIVE_MAP, TapasConfig, TapasTokenizer
    from .models.tapex import TapexTokenizer
    from .models.time_series_transformer import (
        TIME_SERIES_TRANSFORMER_PRETRAINED_CONFIG_ARCHIVE_MAP,
        TimeSeriesTransformerConfig,
    )
    from .models.timesformer import TIMESFORMER_PRETRAINED_CONFIG_ARCHIVE_MAP, TimesformerConfig
    from .models.timm_backbone import TimmBackboneConfig
    from .models.trajectory_transformer import (
        TRAJECTORY_TRANSFORMER_PRETRAINED_CONFIG_ARCHIVE_MAP,
        TrajectoryTransformerConfig,
    )
    from .models.transfo_xl import (
        TRANSFO_XL_PRETRAINED_CONFIG_ARCHIVE_MAP,
        TransfoXLConfig,
        TransfoXLCorpus,
        TransfoXLTokenizer,
    )
    from .models.trocr import TROCR_PRETRAINED_CONFIG_ARCHIVE_MAP, TrOCRConfig, TrOCRProcessor
    from .models.tvlt import TVLT_PRETRAINED_CONFIG_ARCHIVE_MAP, TvltConfig, TvltProcessor
    from .models.unispeech import UNISPEECH_PRETRAINED_CONFIG_ARCHIVE_MAP, UniSpeechConfig
    from .models.unispeech_sat import UNISPEECH_SAT_PRETRAINED_CONFIG_ARCHIVE_MAP, UniSpeechSatConfig
    from .models.upernet import UperNetConfig
    from .models.van import VAN_PRETRAINED_CONFIG_ARCHIVE_MAP, VanConfig
    from .models.videomae import VIDEOMAE_PRETRAINED_CONFIG_ARCHIVE_MAP, VideoMAEConfig
    from .models.vilt import (
        VILT_PRETRAINED_CONFIG_ARCHIVE_MAP,
        ViltConfig,
        ViltFeatureExtractor,
        ViltImageProcessor,
        ViltProcessor,
    )
    from .models.vision_encoder_decoder import VisionEncoderDecoderConfig
    from .models.vision_text_dual_encoder import VisionTextDualEncoderConfig, VisionTextDualEncoderProcessor
    from .models.visual_bert import VISUAL_BERT_PRETRAINED_CONFIG_ARCHIVE_MAP, VisualBertConfig
    from .models.vit import VIT_PRETRAINED_CONFIG_ARCHIVE_MAP, ViTConfig
    from .models.vit_hybrid import VIT_HYBRID_PRETRAINED_CONFIG_ARCHIVE_MAP, ViTHybridConfig
    from .models.vit_mae import VIT_MAE_PRETRAINED_CONFIG_ARCHIVE_MAP, ViTMAEConfig
    from .models.vit_msn import VIT_MSN_PRETRAINED_CONFIG_ARCHIVE_MAP, ViTMSNConfig
    from .models.wav2vec2 import (
        WAV_2_VEC_2_PRETRAINED_CONFIG_ARCHIVE_MAP,
        Wav2Vec2Config,
        Wav2Vec2CTCTokenizer,
        Wav2Vec2FeatureExtractor,
        Wav2Vec2Processor,
        Wav2Vec2Tokenizer,
    )
    from .models.wav2vec2_conformer import WAV2VEC2_CONFORMER_PRETRAINED_CONFIG_ARCHIVE_MAP, Wav2Vec2ConformerConfig
    from .models.wav2vec2_phoneme import Wav2Vec2PhonemeCTCTokenizer
    from .models.wav2vec2_with_lm import Wav2Vec2ProcessorWithLM
    from .models.wavlm import WAVLM_PRETRAINED_CONFIG_ARCHIVE_MAP, WavLMConfig
    from .models.whisper import (
        WHISPER_PRETRAINED_CONFIG_ARCHIVE_MAP,
        WhisperConfig,
        WhisperFeatureExtractor,
        WhisperProcessor,
        WhisperTokenizer,
    )
    from .models.x_clip import (
        XCLIP_PRETRAINED_CONFIG_ARCHIVE_MAP,
        XCLIPConfig,
        XCLIPProcessor,
        XCLIPTextConfig,
        XCLIPVisionConfig,
    )
    from .models.xglm import XGLM_PRETRAINED_CONFIG_ARCHIVE_MAP, XGLMConfig
    from .models.xlm import XLM_PRETRAINED_CONFIG_ARCHIVE_MAP, XLMConfig, XLMTokenizer
    from .models.xlm_prophetnet import XLM_PROPHETNET_PRETRAINED_CONFIG_ARCHIVE_MAP, XLMProphetNetConfig
    from .models.xlm_roberta import XLM_ROBERTA_PRETRAINED_CONFIG_ARCHIVE_MAP, XLMRobertaConfig
    from .models.xlm_roberta_xl import XLM_ROBERTA_XL_PRETRAINED_CONFIG_ARCHIVE_MAP, XLMRobertaXLConfig
    from .models.xlnet import XLNET_PRETRAINED_CONFIG_ARCHIVE_MAP, XLNetConfig
    from .models.xmod import XMOD_PRETRAINED_CONFIG_ARCHIVE_MAP, XmodConfig
    from .models.yolos import YOLOS_PRETRAINED_CONFIG_ARCHIVE_MAP, YolosConfig
    from .models.yoso import YOSO_PRETRAINED_CONFIG_ARCHIVE_MAP, YosoConfig
=======
    from .models import *
>>>>>>> b59386dc

    # Pipelines
    from .pipelines import (
        AudioClassificationPipeline,
        AutomaticSpeechRecognitionPipeline,
        CsvPipelineDataFormat,
        DepthEstimationPipeline,
        DocumentQuestionAnsweringPipeline,
        FeatureExtractionPipeline,
        FillMaskPipeline,
        ImageClassificationPipeline,
        ImageFeatureExtractionPipeline,
        ImageSegmentationPipeline,
        ImageTextToTextPipeline,
        ImageToImagePipeline,
        ImageToTextPipeline,
        JsonPipelineDataFormat,
        MaskGenerationPipeline,
        NerPipeline,
        ObjectDetectionPipeline,
        PipedPipelineDataFormat,
        Pipeline,
        PipelineDataFormat,
        QuestionAnsweringPipeline,
        SummarizationPipeline,
        TableQuestionAnsweringPipeline,
        Text2TextGenerationPipeline,
        TextClassificationPipeline,
        TextGenerationPipeline,
        TextToAudioPipeline,
        TokenClassificationPipeline,
        TranslationPipeline,
        VideoClassificationPipeline,
        VisualQuestionAnsweringPipeline,
        ZeroShotAudioClassificationPipeline,
        ZeroShotClassificationPipeline,
        ZeroShotImageClassificationPipeline,
        ZeroShotObjectDetectionPipeline,
        pipeline,
    )
    from .processing_utils import ProcessorMixin

    # Tokenization
    from .tokenization_utils import PreTrainedTokenizer
    from .tokenization_utils_base import (
        AddedToken,
        BatchEncoding,
        CharSpan,
        PreTrainedTokenizerBase,
        SpecialTokensMixin,
        TokenSpan,
    )

    # Trainer
    from .trainer_callback import (
        DefaultFlowCallback,
        EarlyStoppingCallback,
        PrinterCallback,
        ProgressCallback,
        TrainerCallback,
        TrainerControl,
        TrainerState,
    )
    from .trainer_utils import (
        EvalPrediction,
        IntervalStrategy,
        SchedulerType,
        enable_full_determinism,
        set_seed,
    )
    from .training_args import TrainingArguments
    from .training_args_seq2seq import Seq2SeqTrainingArguments
    from .training_args_tf import TFTrainingArguments

    # Files and general utilities
    from .utils import (
        CONFIG_NAME,
        MODEL_CARD_NAME,
        PYTORCH_PRETRAINED_BERT_CACHE,
        PYTORCH_TRANSFORMERS_CACHE,
        SPIECE_UNDERLINE,
        TF2_WEIGHTS_NAME,
        TF_WEIGHTS_NAME,
        TRANSFORMERS_CACHE,
        WEIGHTS_NAME,
        TensorType,
        add_end_docstrings,
        add_start_docstrings,
        is_apex_available,
        is_av_available,
        is_bitsandbytes_available,
        is_datasets_available,
        is_faiss_available,
        is_flax_available,
        is_keras_nlp_available,
        is_phonemizer_available,
        is_psutil_available,
        is_py3nvml_available,
        is_pyctcdecode_available,
        is_sacremoses_available,
        is_safetensors_available,
        is_scipy_available,
        is_sentencepiece_available,
        is_sklearn_available,
        is_speech_available,
        is_tensorflow_text_available,
        is_tf_available,
        is_timm_available,
        is_tokenizers_available,
        is_torch_available,
        is_torch_hpu_available,
        is_torch_mlu_available,
        is_torch_musa_available,
        is_torch_neuroncore_available,
        is_torch_npu_available,
        is_torch_xla_available,
        is_torch_xpu_available,
        is_torchvision_available,
        is_vision_available,
        logging,
    )

    # bitsandbytes config
    from .utils.quantization_config import (
        AqlmConfig,
        AutoRoundConfig,
        AwqConfig,
        BitNetQuantConfig,
        BitsAndBytesConfig,
        CompressedTensorsConfig,
        EetqConfig,
        FbgemmFp8Config,
        FineGrainedFP8Config,
        GPTQConfig,
        HiggsConfig,
        HqqConfig,
        QuantoConfig,
        QuarkConfig,
        SpQRConfig,
        TorchAoConfig,
        VptqConfig,
    )

    try:
        if not is_tokenizers_available():
            raise OptionalDependencyNotAvailable()
    except OptionalDependencyNotAvailable:
        from .utils.dummy_tokenizers_objects import *
    else:
        from .tokenization_utils_fast import PreTrainedTokenizerFast

    try:
        if not (is_sentencepiece_available() and is_tokenizers_available()):
            raise OptionalDependencyNotAvailable()
    except OptionalDependencyNotAvailable:
        from .utils.dummies_sentencepiece_and_tokenizers_objects import *
    else:
        from .convert_slow_tokenizer import (
            SLOW_TO_FAST_CONVERTERS,
            convert_slow_tokenizer,
        )

    try:
        if not is_vision_available():
            raise OptionalDependencyNotAvailable()
    except OptionalDependencyNotAvailable:
        from .utils.dummy_vision_objects import *
    else:
        from .image_processing_base import ImageProcessingMixin
        from .image_processing_utils import BaseImageProcessor
        from .image_utils import ImageFeatureExtractionMixin

    try:
        if not is_torchvision_available():
            raise OptionalDependencyNotAvailable()
    except OptionalDependencyNotAvailable:
        from .utils.dummy_torchvision_objects import *
    else:
        from .image_processing_utils_fast import BaseImageProcessorFast
        from .video_processing_utils import BaseVideoProcessor

    try:
        if not (is_torchvision_available() and is_timm_available()):
            raise OptionalDependencyNotAvailable()
    except OptionalDependencyNotAvailable:
        from .utils.dummy_timm_and_torchvision_objects import *
    else:
        from .models.timm_wrapper import TimmWrapperImageProcessor

    # Modeling
    try:
        if not is_torch_available():
            raise OptionalDependencyNotAvailable()
    except OptionalDependencyNotAvailable:
        from .utils.dummy_pt_objects import *
    else:
        # Debugging
        from .cache_utils import (
            Cache,
            CacheConfig,
            DynamicCache,
            EncoderDecoderCache,
            HQQQuantizedCache,
            HybridCache,
            MambaCache,
            OffloadedCache,
            OffloadedStaticCache,
            QuantizedCache,
            QuantizedCacheConfig,
            QuantoQuantizedCache,
            SinkCache,
            SlidingWindowCache,
            StaticCache,
        )
        from .data.datasets import (
            GlueDataset,
            GlueDataTrainingArguments,
            LineByLineTextDataset,
            LineByLineWithRefDataset,
            LineByLineWithSOPTextDataset,
            SquadDataset,
            SquadDataTrainingArguments,
            TextDataset,
            TextDatasetForNextSentencePrediction,
        )
        from .generation import (
            AlternatingCodebooksLogitsProcessor,
            BayesianDetectorConfig,
            BayesianDetectorModel,
            BeamScorer,
            BeamSearchScorer,
            ClassifierFreeGuidanceLogitsProcessor,
            ConstrainedBeamSearchScorer,
            Constraint,
            ConstraintListState,
            DisjunctiveConstraint,
            EncoderNoRepeatNGramLogitsProcessor,
            EncoderRepetitionPenaltyLogitsProcessor,
            EosTokenCriteria,
            EpsilonLogitsWarper,
            EtaLogitsWarper,
            ExponentialDecayLengthPenalty,
            ForcedBOSTokenLogitsProcessor,
            ForcedEOSTokenLogitsProcessor,
            GenerationMixin,
            HammingDiversityLogitsProcessor,
            InfNanRemoveLogitsProcessor,
            LogitNormalization,
            LogitsProcessor,
            LogitsProcessorList,
            MaxLengthCriteria,
            MaxTimeCriteria,
            MinLengthLogitsProcessor,
            MinNewTokensLengthLogitsProcessor,
            MinPLogitsWarper,
            NoBadWordsLogitsProcessor,
            NoRepeatNGramLogitsProcessor,
            PhrasalConstraint,
            PrefixConstrainedLogitsProcessor,
            RepetitionPenaltyLogitsProcessor,
            SequenceBiasLogitsProcessor,
            StoppingCriteria,
            StoppingCriteriaList,
            StopStringCriteria,
            SuppressTokensAtBeginLogitsProcessor,
            SuppressTokensLogitsProcessor,
            SynthIDTextWatermarkDetector,
            SynthIDTextWatermarkingConfig,
            SynthIDTextWatermarkLogitsProcessor,
            TemperatureLogitsWarper,
            TopKLogitsWarper,
            TopPLogitsWarper,
            TypicalLogitsWarper,
            UnbatchedClassifierFreeGuidanceLogitsProcessor,
            WatermarkDetector,
            WatermarkLogitsProcessor,
            WhisperTimeStampLogitsProcessor,
        )
        from .integrations.executorch import (
            TorchExportableModuleWithStaticCache,
            convert_and_export_with_cache,
        )
        from .masking_utils import AttentionMaskInterface
        from .model_debugging_utils import (
            model_addition_debugger_context,
        )
        from .modeling_layers import GradientCheckpointingLayer
        from .modeling_rope_utils import ROPE_INIT_FUNCTIONS, dynamic_rope_update
        from .modeling_utils import AttentionInterface, PreTrainedModel

        # Optimization
        from .optimization import (
            Adafactor,
            get_constant_schedule,
            get_constant_schedule_with_warmup,
            get_cosine_schedule_with_warmup,
            get_cosine_with_hard_restarts_schedule_with_warmup,
            get_inverse_sqrt_schedule,
            get_linear_schedule_with_warmup,
            get_polynomial_decay_schedule_with_warmup,
            get_scheduler,
            get_wsd_schedule,
        )
        from .pytorch_utils import Conv1D, apply_chunking_to_forward, prune_layer

        # Trainer
        from .trainer import Trainer
        from .trainer_pt_utils import torch_distributed_zero_first
        from .trainer_seq2seq import Seq2SeqTrainer
        from .trainer_whisper import WhisperTrainer

    # TensorFlow
    try:
        if not is_tf_available():
            raise OptionalDependencyNotAvailable()
    except OptionalDependencyNotAvailable:
        # Import the same objects as dummies to get them in the namespace.
        # They will raise an import error if the user tries to instantiate / use them.
        from .utils.dummy_tf_objects import *
    else:
        from .generation import (
            TFForcedBOSTokenLogitsProcessor,
            TFForcedEOSTokenLogitsProcessor,
            TFForceTokensLogitsProcessor,
            TFGenerationMixin,
            TFLogitsProcessor,
            TFLogitsProcessorList,
            TFLogitsWarper,
            TFMinLengthLogitsProcessor,
            TFNoBadWordsLogitsProcessor,
            TFNoRepeatNGramLogitsProcessor,
            TFRepetitionPenaltyLogitsProcessor,
            TFSuppressTokensAtBeginLogitsProcessor,
            TFSuppressTokensLogitsProcessor,
            TFTemperatureLogitsWarper,
            TFTopKLogitsWarper,
            TFTopPLogitsWarper,
        )
        from .keras_callbacks import KerasMetricCallback, PushToHubCallback
        from .modeling_tf_utils import (
            TFPreTrainedModel,
            TFSequenceSummary,
            TFSharedEmbeddings,
            shape_list,
        )

        # Optimization
        from .optimization_tf import (
            AdamWeightDecay,
            GradientAccumulator,
            WarmUp,
            create_optimizer,
        )

    try:
        if not is_flax_available():
            raise OptionalDependencyNotAvailable()
    except OptionalDependencyNotAvailable:
        # Import the same objects as dummies to get them in the namespace.
        # They will raise an import error if the user tries to instantiate / use them.
        from .utils.dummy_flax_objects import *
    else:
        from .generation import (
            FlaxForcedBOSTokenLogitsProcessor,
            FlaxForcedEOSTokenLogitsProcessor,
            FlaxForceTokensLogitsProcessor,
            FlaxGenerationMixin,
            FlaxLogitsProcessor,
            FlaxLogitsProcessorList,
            FlaxLogitsWarper,
            FlaxMinLengthLogitsProcessor,
            FlaxSuppressTokensAtBeginLogitsProcessor,
            FlaxSuppressTokensLogitsProcessor,
            FlaxTemperatureLogitsWarper,
            FlaxTopKLogitsWarper,
            FlaxTopPLogitsWarper,
            FlaxWhisperTimeStampLogitsProcessor,
        )
        from .modeling_flax_utils import FlaxPreTrainedModel

else:
    import sys

    _import_structure = {k: set(v) for k, v in _import_structure.items()}

    import_structure = define_import_structure(Path(__file__).parent / "models", prefix="models")
    import_structure[frozenset({})].update(_import_structure)

    sys.modules[__name__] = _LazyModule(
        __name__,
        globals()["__file__"],
        import_structure,
        module_spec=__spec__,
        extra_objects={"__version__": __version__},
    )


if not is_tf_available() and not is_torch_available() and not is_flax_available():
    logger.warning_advice(
        "None of PyTorch, TensorFlow >= 2.0, or Flax have been found. "
        "Models won't be available and only tokenizers, configuration "
        "and file/data utilities can be used."
    )<|MERGE_RESOLUTION|>--- conflicted
+++ resolved
@@ -468,6 +468,7 @@
     _import_structure["trainer"] = ["Trainer"]
     _import_structure["trainer_pt_utils"] = ["torch_distributed_zero_first"]
     _import_structure["trainer_seq2seq"] = ["Seq2SeqTrainer"]
+    _import_structure["trainer_whisper"] = ["WhisperTrainer"]
 
 # TensorFlow-backed objects
 try:
@@ -632,3265 +633,7 @@
         load_tf2_model_in_pytorch_model,
         load_tf2_weights_in_pytorch_model,
     )
-<<<<<<< HEAD
-    _import_structure["models.bert_generation"].extend(
-        [
-            "BertGenerationDecoder",
-            "BertGenerationEncoder",
-            "BertGenerationPreTrainedModel",
-            "load_tf_weights_in_bert_generation",
-        ]
-    )
-    _import_structure["models.big_bird"].extend(
-        [
-            "BIG_BIRD_PRETRAINED_MODEL_ARCHIVE_LIST",
-            "BigBirdForCausalLM",
-            "BigBirdForMaskedLM",
-            "BigBirdForMultipleChoice",
-            "BigBirdForPreTraining",
-            "BigBirdForQuestionAnswering",
-            "BigBirdForSequenceClassification",
-            "BigBirdForTokenClassification",
-            "BigBirdLayer",
-            "BigBirdModel",
-            "BigBirdPreTrainedModel",
-            "load_tf_weights_in_big_bird",
-        ]
-    )
-    _import_structure["models.bigbird_pegasus"].extend(
-        [
-            "BIGBIRD_PEGASUS_PRETRAINED_MODEL_ARCHIVE_LIST",
-            "BigBirdPegasusForCausalLM",
-            "BigBirdPegasusForConditionalGeneration",
-            "BigBirdPegasusForQuestionAnswering",
-            "BigBirdPegasusForSequenceClassification",
-            "BigBirdPegasusModel",
-            "BigBirdPegasusPreTrainedModel",
-        ]
-    )
-    _import_structure["models.biogpt"].extend(
-        [
-            "BIOGPT_PRETRAINED_MODEL_ARCHIVE_LIST",
-            "BioGptForCausalLM",
-            "BioGptForSequenceClassification",
-            "BioGptForTokenClassification",
-            "BioGptModel",
-            "BioGptPreTrainedModel",
-        ]
-    )
-    _import_structure["models.bit"].extend(
-        [
-            "BIT_PRETRAINED_MODEL_ARCHIVE_LIST",
-            "BitBackbone",
-            "BitForImageClassification",
-            "BitModel",
-            "BitPreTrainedModel",
-        ]
-    )
-    _import_structure["models.blenderbot"].extend(
-        [
-            "BLENDERBOT_PRETRAINED_MODEL_ARCHIVE_LIST",
-            "BlenderbotForCausalLM",
-            "BlenderbotForConditionalGeneration",
-            "BlenderbotModel",
-            "BlenderbotPreTrainedModel",
-        ]
-    )
-    _import_structure["models.blenderbot_small"].extend(
-        [
-            "BLENDERBOT_SMALL_PRETRAINED_MODEL_ARCHIVE_LIST",
-            "BlenderbotSmallForCausalLM",
-            "BlenderbotSmallForConditionalGeneration",
-            "BlenderbotSmallModel",
-            "BlenderbotSmallPreTrainedModel",
-        ]
-    )
-    _import_structure["models.blip"].extend(
-        [
-            "BLIP_PRETRAINED_MODEL_ARCHIVE_LIST",
-            "BlipForConditionalGeneration",
-            "BlipForImageTextRetrieval",
-            "BlipForQuestionAnswering",
-            "BlipModel",
-            "BlipPreTrainedModel",
-            "BlipTextModel",
-            "BlipVisionModel",
-        ]
-    )
-    _import_structure["models.blip_2"].extend(
-        [
-            "BLIP_2_PRETRAINED_MODEL_ARCHIVE_LIST",
-            "Blip2ForConditionalGeneration",
-            "Blip2Model",
-            "Blip2PreTrainedModel",
-            "Blip2QFormerModel",
-            "Blip2VisionModel",
-        ]
-    )
-    _import_structure["models.bloom"].extend(
-        [
-            "BLOOM_PRETRAINED_MODEL_ARCHIVE_LIST",
-            "BloomForCausalLM",
-            "BloomForQuestionAnswering",
-            "BloomForSequenceClassification",
-            "BloomForTokenClassification",
-            "BloomModel",
-            "BloomPreTrainedModel",
-        ]
-    )
-    _import_structure["models.bridgetower"].extend(
-        [
-            "BRIDGETOWER_PRETRAINED_MODEL_ARCHIVE_LIST",
-            "BridgeTowerForContrastiveLearning",
-            "BridgeTowerForImageAndTextRetrieval",
-            "BridgeTowerForMaskedLM",
-            "BridgeTowerModel",
-            "BridgeTowerPreTrainedModel",
-        ]
-    )
-    _import_structure["models.camembert"].extend(
-        [
-            "CAMEMBERT_PRETRAINED_MODEL_ARCHIVE_LIST",
-            "CamembertForCausalLM",
-            "CamembertForMaskedLM",
-            "CamembertForMultipleChoice",
-            "CamembertForQuestionAnswering",
-            "CamembertForSequenceClassification",
-            "CamembertForTokenClassification",
-            "CamembertModel",
-            "CamembertPreTrainedModel",
-        ]
-    )
-    _import_structure["models.canine"].extend(
-        [
-            "CANINE_PRETRAINED_MODEL_ARCHIVE_LIST",
-            "CanineForMultipleChoice",
-            "CanineForQuestionAnswering",
-            "CanineForSequenceClassification",
-            "CanineForTokenClassification",
-            "CanineLayer",
-            "CanineModel",
-            "CaninePreTrainedModel",
-            "load_tf_weights_in_canine",
-        ]
-    )
-    _import_structure["models.chinese_clip"].extend(
-        [
-            "CHINESE_CLIP_PRETRAINED_MODEL_ARCHIVE_LIST",
-            "ChineseCLIPModel",
-            "ChineseCLIPPreTrainedModel",
-            "ChineseCLIPTextModel",
-            "ChineseCLIPVisionModel",
-        ]
-    )
-    _import_structure["models.clap"].extend(
-        [
-            "CLAP_PRETRAINED_MODEL_ARCHIVE_LIST",
-            "ClapAudioModel",
-            "ClapAudioModelWithProjection",
-            "ClapFeatureExtractor",
-            "ClapModel",
-            "ClapPreTrainedModel",
-            "ClapTextModel",
-            "ClapTextModelWithProjection",
-        ]
-    )
-    _import_structure["models.clip"].extend(
-        [
-            "CLIP_PRETRAINED_MODEL_ARCHIVE_LIST",
-            "CLIPModel",
-            "CLIPPreTrainedModel",
-            "CLIPTextModel",
-            "CLIPTextModelWithProjection",
-            "CLIPVisionModel",
-            "CLIPVisionModelWithProjection",
-        ]
-    )
-    _import_structure["models.clipseg"].extend(
-        [
-            "CLIPSEG_PRETRAINED_MODEL_ARCHIVE_LIST",
-            "CLIPSegForImageSegmentation",
-            "CLIPSegModel",
-            "CLIPSegPreTrainedModel",
-            "CLIPSegTextModel",
-            "CLIPSegVisionModel",
-        ]
-    )
-    _import_structure["models.codegen"].extend(
-        [
-            "CODEGEN_PRETRAINED_MODEL_ARCHIVE_LIST",
-            "CodeGenForCausalLM",
-            "CodeGenModel",
-            "CodeGenPreTrainedModel",
-        ]
-    )
-    _import_structure["models.conditional_detr"].extend(
-        [
-            "CONDITIONAL_DETR_PRETRAINED_MODEL_ARCHIVE_LIST",
-            "ConditionalDetrForObjectDetection",
-            "ConditionalDetrForSegmentation",
-            "ConditionalDetrModel",
-            "ConditionalDetrPreTrainedModel",
-        ]
-    )
-    _import_structure["models.convbert"].extend(
-        [
-            "CONVBERT_PRETRAINED_MODEL_ARCHIVE_LIST",
-            "ConvBertForMaskedLM",
-            "ConvBertForMultipleChoice",
-            "ConvBertForQuestionAnswering",
-            "ConvBertForSequenceClassification",
-            "ConvBertForTokenClassification",
-            "ConvBertLayer",
-            "ConvBertModel",
-            "ConvBertPreTrainedModel",
-            "load_tf_weights_in_convbert",
-        ]
-    )
-    _import_structure["models.convnext"].extend(
-        [
-            "CONVNEXT_PRETRAINED_MODEL_ARCHIVE_LIST",
-            "ConvNextBackbone",
-            "ConvNextForImageClassification",
-            "ConvNextModel",
-            "ConvNextPreTrainedModel",
-        ]
-    )
-    _import_structure["models.convnextv2"].extend(
-        [
-            "CONVNEXTV2_PRETRAINED_MODEL_ARCHIVE_LIST",
-            "ConvNextV2Backbone",
-            "ConvNextV2ForImageClassification",
-            "ConvNextV2Model",
-            "ConvNextV2PreTrainedModel",
-        ]
-    )
-    _import_structure["models.cpmant"].extend(
-        [
-            "CPMANT_PRETRAINED_MODEL_ARCHIVE_LIST",
-            "CpmAntForCausalLM",
-            "CpmAntModel",
-            "CpmAntPreTrainedModel",
-        ]
-    )
-    _import_structure["models.ctrl"].extend(
-        [
-            "CTRL_PRETRAINED_MODEL_ARCHIVE_LIST",
-            "CTRLForSequenceClassification",
-            "CTRLLMHeadModel",
-            "CTRLModel",
-            "CTRLPreTrainedModel",
-        ]
-    )
-    _import_structure["models.cvt"].extend(
-        [
-            "CVT_PRETRAINED_MODEL_ARCHIVE_LIST",
-            "CvtForImageClassification",
-            "CvtModel",
-            "CvtPreTrainedModel",
-        ]
-    )
-    _import_structure["models.data2vec"].extend(
-        [
-            "DATA2VEC_AUDIO_PRETRAINED_MODEL_ARCHIVE_LIST",
-            "DATA2VEC_TEXT_PRETRAINED_MODEL_ARCHIVE_LIST",
-            "DATA2VEC_VISION_PRETRAINED_MODEL_ARCHIVE_LIST",
-            "Data2VecAudioForAudioFrameClassification",
-            "Data2VecAudioForCTC",
-            "Data2VecAudioForSequenceClassification",
-            "Data2VecAudioForXVector",
-            "Data2VecAudioModel",
-            "Data2VecAudioPreTrainedModel",
-            "Data2VecTextForCausalLM",
-            "Data2VecTextForMaskedLM",
-            "Data2VecTextForMultipleChoice",
-            "Data2VecTextForQuestionAnswering",
-            "Data2VecTextForSequenceClassification",
-            "Data2VecTextForTokenClassification",
-            "Data2VecTextModel",
-            "Data2VecTextPreTrainedModel",
-            "Data2VecVisionForImageClassification",
-            "Data2VecVisionForSemanticSegmentation",
-            "Data2VecVisionModel",
-            "Data2VecVisionPreTrainedModel",
-        ]
-    )
-    _import_structure["models.deberta"].extend(
-        [
-            "DEBERTA_PRETRAINED_MODEL_ARCHIVE_LIST",
-            "DebertaForMaskedLM",
-            "DebertaForQuestionAnswering",
-            "DebertaForSequenceClassification",
-            "DebertaForTokenClassification",
-            "DebertaModel",
-            "DebertaPreTrainedModel",
-        ]
-    )
-    _import_structure["models.deberta_v2"].extend(
-        [
-            "DEBERTA_V2_PRETRAINED_MODEL_ARCHIVE_LIST",
-            "DebertaV2ForMaskedLM",
-            "DebertaV2ForMultipleChoice",
-            "DebertaV2ForQuestionAnswering",
-            "DebertaV2ForSequenceClassification",
-            "DebertaV2ForTokenClassification",
-            "DebertaV2Model",
-            "DebertaV2PreTrainedModel",
-        ]
-    )
-    _import_structure["models.decision_transformer"].extend(
-        [
-            "DECISION_TRANSFORMER_PRETRAINED_MODEL_ARCHIVE_LIST",
-            "DecisionTransformerGPT2Model",
-            "DecisionTransformerGPT2PreTrainedModel",
-            "DecisionTransformerModel",
-            "DecisionTransformerPreTrainedModel",
-        ]
-    )
-    _import_structure["models.deformable_detr"].extend(
-        [
-            "DEFORMABLE_DETR_PRETRAINED_MODEL_ARCHIVE_LIST",
-            "DeformableDetrForObjectDetection",
-            "DeformableDetrModel",
-            "DeformableDetrPreTrainedModel",
-        ]
-    )
-    _import_structure["models.deit"].extend(
-        [
-            "DEIT_PRETRAINED_MODEL_ARCHIVE_LIST",
-            "DeiTForImageClassification",
-            "DeiTForImageClassificationWithTeacher",
-            "DeiTForMaskedImageModeling",
-            "DeiTModel",
-            "DeiTPreTrainedModel",
-        ]
-    )
-    _import_structure["models.deta"].extend(
-        [
-            "DETA_PRETRAINED_MODEL_ARCHIVE_LIST",
-            "DetaForObjectDetection",
-            "DetaModel",
-            "DetaPreTrainedModel",
-        ]
-    )
-    _import_structure["models.detr"].extend(
-        [
-            "DETR_PRETRAINED_MODEL_ARCHIVE_LIST",
-            "DetrForObjectDetection",
-            "DetrForSegmentation",
-            "DetrModel",
-            "DetrPreTrainedModel",
-        ]
-    )
-    _import_structure["models.dinat"].extend(
-        [
-            "DINAT_PRETRAINED_MODEL_ARCHIVE_LIST",
-            "DinatBackbone",
-            "DinatForImageClassification",
-            "DinatModel",
-            "DinatPreTrainedModel",
-        ]
-    )
-    _import_structure["models.distilbert"].extend(
-        [
-            "DISTILBERT_PRETRAINED_MODEL_ARCHIVE_LIST",
-            "DistilBertForMaskedLM",
-            "DistilBertForMultipleChoice",
-            "DistilBertForQuestionAnswering",
-            "DistilBertForSequenceClassification",
-            "DistilBertForTokenClassification",
-            "DistilBertModel",
-            "DistilBertPreTrainedModel",
-        ]
-    )
-    _import_structure["models.donut"].extend(
-        [
-            "DONUT_SWIN_PRETRAINED_MODEL_ARCHIVE_LIST",
-            "DonutSwinModel",
-            "DonutSwinPreTrainedModel",
-        ]
-    )
-    _import_structure["models.dpr"].extend(
-        [
-            "DPR_CONTEXT_ENCODER_PRETRAINED_MODEL_ARCHIVE_LIST",
-            "DPR_QUESTION_ENCODER_PRETRAINED_MODEL_ARCHIVE_LIST",
-            "DPR_READER_PRETRAINED_MODEL_ARCHIVE_LIST",
-            "DPRContextEncoder",
-            "DPRPretrainedContextEncoder",
-            "DPRPreTrainedModel",
-            "DPRPretrainedQuestionEncoder",
-            "DPRPretrainedReader",
-            "DPRQuestionEncoder",
-            "DPRReader",
-        ]
-    )
-    _import_structure["models.dpt"].extend(
-        [
-            "DPT_PRETRAINED_MODEL_ARCHIVE_LIST",
-            "DPTForDepthEstimation",
-            "DPTForSemanticSegmentation",
-            "DPTModel",
-            "DPTPreTrainedModel",
-        ]
-    )
-    _import_structure["models.efficientformer"].extend(
-        [
-            "EFFICIENTFORMER_PRETRAINED_MODEL_ARCHIVE_LIST",
-            "EfficientFormerForImageClassification",
-            "EfficientFormerForImageClassificationWithTeacher",
-            "EfficientFormerModel",
-            "EfficientFormerPreTrainedModel",
-        ]
-    )
-    _import_structure["models.efficientnet"].extend(
-        [
-            "EFFICIENTNET_PRETRAINED_MODEL_ARCHIVE_LIST",
-            "EfficientNetForImageClassification",
-            "EfficientNetModel",
-            "EfficientNetPreTrainedModel",
-        ]
-    )
-    _import_structure["models.electra"].extend(
-        [
-            "ELECTRA_PRETRAINED_MODEL_ARCHIVE_LIST",
-            "ElectraForCausalLM",
-            "ElectraForMaskedLM",
-            "ElectraForMultipleChoice",
-            "ElectraForPreTraining",
-            "ElectraForQuestionAnswering",
-            "ElectraForSequenceClassification",
-            "ElectraForTokenClassification",
-            "ElectraModel",
-            "ElectraPreTrainedModel",
-            "load_tf_weights_in_electra",
-        ]
-    )
-    _import_structure["models.encodec"].extend(
-        [
-            "ENCODEC_PRETRAINED_MODEL_ARCHIVE_LIST",
-            "EncodecModel",
-            "EncodecPreTrainedModel",
-        ]
-    )
-    _import_structure["models.encoder_decoder"].append("EncoderDecoderModel")
-    _import_structure["models.ernie"].extend(
-        [
-            "ERNIE_PRETRAINED_MODEL_ARCHIVE_LIST",
-            "ErnieForCausalLM",
-            "ErnieForMaskedLM",
-            "ErnieForMultipleChoice",
-            "ErnieForNextSentencePrediction",
-            "ErnieForPreTraining",
-            "ErnieForQuestionAnswering",
-            "ErnieForSequenceClassification",
-            "ErnieForTokenClassification",
-            "ErnieModel",
-            "ErniePreTrainedModel",
-        ]
-    )
-    _import_structure["models.ernie_m"].extend(
-        [
-            "ERNIE_M_PRETRAINED_MODEL_ARCHIVE_LIST",
-            "ErnieMForInformationExtraction",
-            "ErnieMForMultipleChoice",
-            "ErnieMForQuestionAnswering",
-            "ErnieMForSequenceClassification",
-            "ErnieMForTokenClassification",
-            "ErnieMModel",
-            "ErnieMPreTrainedModel",
-        ]
-    )
-    _import_structure["models.esm"].extend(
-        [
-            "ESM_PRETRAINED_MODEL_ARCHIVE_LIST",
-            "EsmFoldPreTrainedModel",
-            "EsmForMaskedLM",
-            "EsmForProteinFolding",
-            "EsmForSequenceClassification",
-            "EsmForTokenClassification",
-            "EsmModel",
-            "EsmPreTrainedModel",
-        ]
-    )
-    _import_structure["models.flaubert"].extend(
-        [
-            "FLAUBERT_PRETRAINED_MODEL_ARCHIVE_LIST",
-            "FlaubertForMultipleChoice",
-            "FlaubertForQuestionAnswering",
-            "FlaubertForQuestionAnsweringSimple",
-            "FlaubertForSequenceClassification",
-            "FlaubertForTokenClassification",
-            "FlaubertModel",
-            "FlaubertPreTrainedModel",
-            "FlaubertWithLMHeadModel",
-        ]
-    )
-    _import_structure["models.flava"].extend(
-        [
-            "FLAVA_PRETRAINED_MODEL_ARCHIVE_LIST",
-            "FlavaForPreTraining",
-            "FlavaImageCodebook",
-            "FlavaImageModel",
-            "FlavaModel",
-            "FlavaMultimodalModel",
-            "FlavaPreTrainedModel",
-            "FlavaTextModel",
-        ]
-    )
-    _import_structure["models.fnet"].extend(
-        [
-            "FNET_PRETRAINED_MODEL_ARCHIVE_LIST",
-            "FNetForMaskedLM",
-            "FNetForMultipleChoice",
-            "FNetForNextSentencePrediction",
-            "FNetForPreTraining",
-            "FNetForQuestionAnswering",
-            "FNetForSequenceClassification",
-            "FNetForTokenClassification",
-            "FNetLayer",
-            "FNetModel",
-            "FNetPreTrainedModel",
-        ]
-    )
-    _import_structure["models.focalnet"].extend(
-        [
-            "FOCALNET_PRETRAINED_MODEL_ARCHIVE_LIST",
-            "FocalNetBackbone",
-            "FocalNetForImageClassification",
-            "FocalNetForMaskedImageModeling",
-            "FocalNetModel",
-            "FocalNetPreTrainedModel",
-        ]
-    )
-    _import_structure["models.fsmt"].extend(["FSMTForConditionalGeneration", "FSMTModel", "PretrainedFSMTModel"])
-    _import_structure["models.funnel"].extend(
-        [
-            "FUNNEL_PRETRAINED_MODEL_ARCHIVE_LIST",
-            "FunnelBaseModel",
-            "FunnelForMaskedLM",
-            "FunnelForMultipleChoice",
-            "FunnelForPreTraining",
-            "FunnelForQuestionAnswering",
-            "FunnelForSequenceClassification",
-            "FunnelForTokenClassification",
-            "FunnelModel",
-            "FunnelPreTrainedModel",
-            "load_tf_weights_in_funnel",
-        ]
-    )
-    _import_structure["models.git"].extend(
-        [
-            "GIT_PRETRAINED_MODEL_ARCHIVE_LIST",
-            "GitForCausalLM",
-            "GitModel",
-            "GitPreTrainedModel",
-            "GitVisionModel",
-        ]
-    )
-    _import_structure["models.glpn"].extend(
-        [
-            "GLPN_PRETRAINED_MODEL_ARCHIVE_LIST",
-            "GLPNForDepthEstimation",
-            "GLPNModel",
-            "GLPNPreTrainedModel",
-        ]
-    )
-    _import_structure["models.gpt2"].extend(
-        [
-            "GPT2_PRETRAINED_MODEL_ARCHIVE_LIST",
-            "GPT2DoubleHeadsModel",
-            "GPT2ForQuestionAnswering",
-            "GPT2ForSequenceClassification",
-            "GPT2ForTokenClassification",
-            "GPT2LMHeadModel",
-            "GPT2Model",
-            "GPT2PreTrainedModel",
-            "load_tf_weights_in_gpt2",
-        ]
-    )
-    _import_structure["models.gpt_bigcode"].extend(
-        [
-            "GPT_BIGCODE_PRETRAINED_MODEL_ARCHIVE_LIST",
-            "GPTBigCodeForCausalLM",
-            "GPTBigCodeForSequenceClassification",
-            "GPTBigCodeForTokenClassification",
-            "GPTBigCodeModel",
-            "GPTBigCodePreTrainedModel",
-        ]
-    )
-    _import_structure["models.gpt_neo"].extend(
-        [
-            "GPT_NEO_PRETRAINED_MODEL_ARCHIVE_LIST",
-            "GPTNeoForCausalLM",
-            "GPTNeoForQuestionAnswering",
-            "GPTNeoForSequenceClassification",
-            "GPTNeoForTokenClassification",
-            "GPTNeoModel",
-            "GPTNeoPreTrainedModel",
-            "load_tf_weights_in_gpt_neo",
-        ]
-    )
-    _import_structure["models.gpt_neox"].extend(
-        [
-            "GPT_NEOX_PRETRAINED_MODEL_ARCHIVE_LIST",
-            "GPTNeoXForCausalLM",
-            "GPTNeoXForQuestionAnswering",
-            "GPTNeoXForSequenceClassification",
-            "GPTNeoXForTokenClassification",
-            "GPTNeoXLayer",
-            "GPTNeoXModel",
-            "GPTNeoXPreTrainedModel",
-        ]
-    )
-    _import_structure["models.gpt_neox_japanese"].extend(
-        [
-            "GPT_NEOX_JAPANESE_PRETRAINED_MODEL_ARCHIVE_LIST",
-            "GPTNeoXJapaneseForCausalLM",
-            "GPTNeoXJapaneseLayer",
-            "GPTNeoXJapaneseModel",
-            "GPTNeoXJapanesePreTrainedModel",
-        ]
-    )
-    _import_structure["models.gptj"].extend(
-        [
-            "GPTJ_PRETRAINED_MODEL_ARCHIVE_LIST",
-            "GPTJForCausalLM",
-            "GPTJForQuestionAnswering",
-            "GPTJForSequenceClassification",
-            "GPTJModel",
-            "GPTJPreTrainedModel",
-        ]
-    )
-    _import_structure["models.gptsan_japanese"].extend(
-        [
-            "GPTSAN_JAPANESE_PRETRAINED_MODEL_ARCHIVE_LIST",
-            "GPTSanJapaneseForConditionalGeneration",
-            "GPTSanJapaneseModel",
-            "GPTSanJapanesePreTrainedModel",
-        ]
-    )
-    _import_structure["models.graphormer"].extend(
-        [
-            "GRAPHORMER_PRETRAINED_MODEL_ARCHIVE_LIST",
-            "GraphormerForGraphClassification",
-            "GraphormerModel",
-            "GraphormerPreTrainedModel",
-        ]
-    )
-    _import_structure["models.groupvit"].extend(
-        [
-            "GROUPVIT_PRETRAINED_MODEL_ARCHIVE_LIST",
-            "GroupViTModel",
-            "GroupViTPreTrainedModel",
-            "GroupViTTextModel",
-            "GroupViTVisionModel",
-        ]
-    )
-    _import_structure["models.hubert"].extend(
-        [
-            "HUBERT_PRETRAINED_MODEL_ARCHIVE_LIST",
-            "HubertForCTC",
-            "HubertForSequenceClassification",
-            "HubertModel",
-            "HubertPreTrainedModel",
-        ]
-    )
-    _import_structure["models.ibert"].extend(
-        [
-            "IBERT_PRETRAINED_MODEL_ARCHIVE_LIST",
-            "IBertForMaskedLM",
-            "IBertForMultipleChoice",
-            "IBertForQuestionAnswering",
-            "IBertForSequenceClassification",
-            "IBertForTokenClassification",
-            "IBertModel",
-            "IBertPreTrainedModel",
-        ]
-    )
-    _import_structure["models.imagegpt"].extend(
-        [
-            "IMAGEGPT_PRETRAINED_MODEL_ARCHIVE_LIST",
-            "ImageGPTForCausalImageModeling",
-            "ImageGPTForImageClassification",
-            "ImageGPTModel",
-            "ImageGPTPreTrainedModel",
-            "load_tf_weights_in_imagegpt",
-        ]
-    )
-    _import_structure["models.informer"].extend(
-        [
-            "INFORMER_PRETRAINED_MODEL_ARCHIVE_LIST",
-            "InformerForPrediction",
-            "InformerModel",
-            "InformerPreTrainedModel",
-        ]
-    )
-    _import_structure["models.instructblip"].extend(
-        [
-            "INSTRUCTBLIP_PRETRAINED_MODEL_ARCHIVE_LIST",
-            "InstructBlipForConditionalGeneration",
-            "InstructBlipPreTrainedModel",
-            "InstructBlipQFormerModel",
-            "InstructBlipVisionModel",
-        ]
-    )
-    _import_structure["models.jukebox"].extend(
-        [
-            "JUKEBOX_PRETRAINED_MODEL_ARCHIVE_LIST",
-            "JukeboxModel",
-            "JukeboxPreTrainedModel",
-            "JukeboxPrior",
-            "JukeboxVQVAE",
-        ]
-    )
-    _import_structure["models.layoutlm"].extend(
-        [
-            "LAYOUTLM_PRETRAINED_MODEL_ARCHIVE_LIST",
-            "LayoutLMForMaskedLM",
-            "LayoutLMForQuestionAnswering",
-            "LayoutLMForSequenceClassification",
-            "LayoutLMForTokenClassification",
-            "LayoutLMModel",
-            "LayoutLMPreTrainedModel",
-        ]
-    )
-    _import_structure["models.layoutlmv2"].extend(
-        [
-            "LAYOUTLMV2_PRETRAINED_MODEL_ARCHIVE_LIST",
-            "LayoutLMv2ForQuestionAnswering",
-            "LayoutLMv2ForSequenceClassification",
-            "LayoutLMv2ForTokenClassification",
-            "LayoutLMv2Model",
-            "LayoutLMv2PreTrainedModel",
-        ]
-    )
-    _import_structure["models.layoutlmv3"].extend(
-        [
-            "LAYOUTLMV3_PRETRAINED_MODEL_ARCHIVE_LIST",
-            "LayoutLMv3ForQuestionAnswering",
-            "LayoutLMv3ForSequenceClassification",
-            "LayoutLMv3ForTokenClassification",
-            "LayoutLMv3Model",
-            "LayoutLMv3PreTrainedModel",
-        ]
-    )
-    _import_structure["models.led"].extend(
-        [
-            "LED_PRETRAINED_MODEL_ARCHIVE_LIST",
-            "LEDForConditionalGeneration",
-            "LEDForQuestionAnswering",
-            "LEDForSequenceClassification",
-            "LEDModel",
-            "LEDPreTrainedModel",
-        ]
-    )
-    _import_structure["models.levit"].extend(
-        [
-            "LEVIT_PRETRAINED_MODEL_ARCHIVE_LIST",
-            "LevitForImageClassification",
-            "LevitForImageClassificationWithTeacher",
-            "LevitModel",
-            "LevitPreTrainedModel",
-        ]
-    )
-    _import_structure["models.lilt"].extend(
-        [
-            "LILT_PRETRAINED_MODEL_ARCHIVE_LIST",
-            "LiltForQuestionAnswering",
-            "LiltForSequenceClassification",
-            "LiltForTokenClassification",
-            "LiltModel",
-            "LiltPreTrainedModel",
-        ]
-    )
-    _import_structure["models.llama"].extend(
-        ["LlamaForCausalLM", "LlamaForSequenceClassification", "LlamaModel", "LlamaPreTrainedModel"]
-    )
-    _import_structure["models.longformer"].extend(
-        [
-            "LONGFORMER_PRETRAINED_MODEL_ARCHIVE_LIST",
-            "LongformerForMaskedLM",
-            "LongformerForMultipleChoice",
-            "LongformerForQuestionAnswering",
-            "LongformerForSequenceClassification",
-            "LongformerForTokenClassification",
-            "LongformerModel",
-            "LongformerPreTrainedModel",
-            "LongformerSelfAttention",
-        ]
-    )
-    _import_structure["models.longt5"].extend(
-        [
-            "LONGT5_PRETRAINED_MODEL_ARCHIVE_LIST",
-            "LongT5EncoderModel",
-            "LongT5ForConditionalGeneration",
-            "LongT5Model",
-            "LongT5PreTrainedModel",
-        ]
-    )
-    _import_structure["models.luke"].extend(
-        [
-            "LUKE_PRETRAINED_MODEL_ARCHIVE_LIST",
-            "LukeForEntityClassification",
-            "LukeForEntityPairClassification",
-            "LukeForEntitySpanClassification",
-            "LukeForMaskedLM",
-            "LukeForMultipleChoice",
-            "LukeForQuestionAnswering",
-            "LukeForSequenceClassification",
-            "LukeForTokenClassification",
-            "LukeModel",
-            "LukePreTrainedModel",
-        ]
-    )
-    _import_structure["models.lxmert"].extend(
-        [
-            "LxmertEncoder",
-            "LxmertForPreTraining",
-            "LxmertForQuestionAnswering",
-            "LxmertModel",
-            "LxmertPreTrainedModel",
-            "LxmertVisualFeatureEncoder",
-            "LxmertXLayer",
-        ]
-    )
-    _import_structure["models.m2m_100"].extend(
-        [
-            "M2M_100_PRETRAINED_MODEL_ARCHIVE_LIST",
-            "M2M100ForConditionalGeneration",
-            "M2M100Model",
-            "M2M100PreTrainedModel",
-        ]
-    )
-    _import_structure["models.marian"].extend(["MarianForCausalLM", "MarianModel", "MarianMTModel"])
-    _import_structure["models.markuplm"].extend(
-        [
-            "MARKUPLM_PRETRAINED_MODEL_ARCHIVE_LIST",
-            "MarkupLMForQuestionAnswering",
-            "MarkupLMForSequenceClassification",
-            "MarkupLMForTokenClassification",
-            "MarkupLMModel",
-            "MarkupLMPreTrainedModel",
-        ]
-    )
-    _import_structure["models.mask2former"].extend(
-        [
-            "MASK2FORMER_PRETRAINED_MODEL_ARCHIVE_LIST",
-            "Mask2FormerForUniversalSegmentation",
-            "Mask2FormerModel",
-            "Mask2FormerPreTrainedModel",
-        ]
-    )
-    _import_structure["models.maskformer"].extend(
-        [
-            "MASKFORMER_PRETRAINED_MODEL_ARCHIVE_LIST",
-            "MaskFormerForInstanceSegmentation",
-            "MaskFormerModel",
-            "MaskFormerPreTrainedModel",
-            "MaskFormerSwinBackbone",
-        ]
-    )
-    _import_structure["models.mbart"].extend(
-        [
-            "MBartForCausalLM",
-            "MBartForConditionalGeneration",
-            "MBartForQuestionAnswering",
-            "MBartForSequenceClassification",
-            "MBartModel",
-            "MBartPreTrainedModel",
-        ]
-    )
-    _import_structure["models.mctct"].extend(
-        [
-            "MCTCT_PRETRAINED_MODEL_ARCHIVE_LIST",
-            "MCTCTForCTC",
-            "MCTCTModel",
-            "MCTCTPreTrainedModel",
-        ]
-    )
-    _import_structure["models.mega"].extend(
-        [
-            "MEGA_PRETRAINED_MODEL_ARCHIVE_LIST",
-            "MegaForCausalLM",
-            "MegaForMaskedLM",
-            "MegaForMultipleChoice",
-            "MegaForQuestionAnswering",
-            "MegaForSequenceClassification",
-            "MegaForTokenClassification",
-            "MegaModel",
-            "MegaPreTrainedModel",
-        ]
-    )
-    _import_structure["models.megatron_bert"].extend(
-        [
-            "MEGATRON_BERT_PRETRAINED_MODEL_ARCHIVE_LIST",
-            "MegatronBertForCausalLM",
-            "MegatronBertForMaskedLM",
-            "MegatronBertForMultipleChoice",
-            "MegatronBertForNextSentencePrediction",
-            "MegatronBertForPreTraining",
-            "MegatronBertForQuestionAnswering",
-            "MegatronBertForSequenceClassification",
-            "MegatronBertForTokenClassification",
-            "MegatronBertModel",
-            "MegatronBertPreTrainedModel",
-        ]
-    )
-    _import_structure["models.mgp_str"].extend(
-        [
-            "MGP_STR_PRETRAINED_MODEL_ARCHIVE_LIST",
-            "MgpstrForSceneTextRecognition",
-            "MgpstrModel",
-            "MgpstrPreTrainedModel",
-        ]
-    )
-    _import_structure["models.mmbt"].extend(["MMBTForClassification", "MMBTModel", "ModalEmbeddings"])
-    _import_structure["models.mobilebert"].extend(
-        [
-            "MOBILEBERT_PRETRAINED_MODEL_ARCHIVE_LIST",
-            "MobileBertForMaskedLM",
-            "MobileBertForMultipleChoice",
-            "MobileBertForNextSentencePrediction",
-            "MobileBertForPreTraining",
-            "MobileBertForQuestionAnswering",
-            "MobileBertForSequenceClassification",
-            "MobileBertForTokenClassification",
-            "MobileBertLayer",
-            "MobileBertModel",
-            "MobileBertPreTrainedModel",
-            "load_tf_weights_in_mobilebert",
-        ]
-    )
-    _import_structure["models.mobilenet_v1"].extend(
-        [
-            "MOBILENET_V1_PRETRAINED_MODEL_ARCHIVE_LIST",
-            "MobileNetV1ForImageClassification",
-            "MobileNetV1Model",
-            "MobileNetV1PreTrainedModel",
-            "load_tf_weights_in_mobilenet_v1",
-        ]
-    )
-    _import_structure["models.mobilenet_v2"].extend(
-        [
-            "MOBILENET_V2_PRETRAINED_MODEL_ARCHIVE_LIST",
-            "MobileNetV2ForImageClassification",
-            "MobileNetV2ForSemanticSegmentation",
-            "MobileNetV2Model",
-            "MobileNetV2PreTrainedModel",
-            "load_tf_weights_in_mobilenet_v2",
-        ]
-    )
-    _import_structure["models.mobilevit"].extend(
-        [
-            "MOBILEVIT_PRETRAINED_MODEL_ARCHIVE_LIST",
-            "MobileViTForImageClassification",
-            "MobileViTForSemanticSegmentation",
-            "MobileViTModel",
-            "MobileViTPreTrainedModel",
-        ]
-    )
-    _import_structure["models.mobilevitv2"].extend(
-        [
-            "MOBILEVITV2_PRETRAINED_MODEL_ARCHIVE_LIST",
-            "MobileViTV2ForImageClassification",
-            "MobileViTV2ForSemanticSegmentation",
-            "MobileViTV2Model",
-            "MobileViTV2PreTrainedModel",
-        ]
-    )
-    _import_structure["models.mpnet"].extend(
-        [
-            "MPNET_PRETRAINED_MODEL_ARCHIVE_LIST",
-            "MPNetForMaskedLM",
-            "MPNetForMultipleChoice",
-            "MPNetForQuestionAnswering",
-            "MPNetForSequenceClassification",
-            "MPNetForTokenClassification",
-            "MPNetLayer",
-            "MPNetModel",
-            "MPNetPreTrainedModel",
-        ]
-    )
-    _import_structure["models.mt5"].extend(
-        ["MT5EncoderModel", "MT5ForConditionalGeneration", "MT5Model", "MT5PreTrainedModel"]
-    )
-    _import_structure["models.mvp"].extend(
-        [
-            "MVP_PRETRAINED_MODEL_ARCHIVE_LIST",
-            "MvpForCausalLM",
-            "MvpForConditionalGeneration",
-            "MvpForQuestionAnswering",
-            "MvpForSequenceClassification",
-            "MvpModel",
-            "MvpPreTrainedModel",
-        ]
-    )
-    _import_structure["models.nat"].extend(
-        [
-            "NAT_PRETRAINED_MODEL_ARCHIVE_LIST",
-            "NatBackbone",
-            "NatForImageClassification",
-            "NatModel",
-            "NatPreTrainedModel",
-        ]
-    )
-    _import_structure["models.nezha"].extend(
-        [
-            "NEZHA_PRETRAINED_MODEL_ARCHIVE_LIST",
-            "NezhaForMaskedLM",
-            "NezhaForMultipleChoice",
-            "NezhaForNextSentencePrediction",
-            "NezhaForPreTraining",
-            "NezhaForQuestionAnswering",
-            "NezhaForSequenceClassification",
-            "NezhaForTokenClassification",
-            "NezhaModel",
-            "NezhaPreTrainedModel",
-        ]
-    )
-    _import_structure["models.nllb_moe"].extend(
-        [
-            "NLLB_MOE_PRETRAINED_MODEL_ARCHIVE_LIST",
-            "NllbMoeForConditionalGeneration",
-            "NllbMoeModel",
-            "NllbMoePreTrainedModel",
-            "NllbMoeSparseMLP",
-            "NllbMoeTop2Router",
-        ]
-    )
-    _import_structure["models.nystromformer"].extend(
-        [
-            "NYSTROMFORMER_PRETRAINED_MODEL_ARCHIVE_LIST",
-            "NystromformerForMaskedLM",
-            "NystromformerForMultipleChoice",
-            "NystromformerForQuestionAnswering",
-            "NystromformerForSequenceClassification",
-            "NystromformerForTokenClassification",
-            "NystromformerLayer",
-            "NystromformerModel",
-            "NystromformerPreTrainedModel",
-        ]
-    )
-    _import_structure["models.oneformer"].extend(
-        [
-            "ONEFORMER_PRETRAINED_MODEL_ARCHIVE_LIST",
-            "OneFormerForUniversalSegmentation",
-            "OneFormerModel",
-            "OneFormerPreTrainedModel",
-        ]
-    )
-    _import_structure["models.open_llama"].extend(
-        ["OpenLlamaForCausalLM", "OpenLlamaForSequenceClassification", "OpenLlamaModel", "OpenLlamaPreTrainedModel"]
-    )
-    _import_structure["models.openai"].extend(
-        [
-            "OPENAI_GPT_PRETRAINED_MODEL_ARCHIVE_LIST",
-            "OpenAIGPTDoubleHeadsModel",
-            "OpenAIGPTForSequenceClassification",
-            "OpenAIGPTLMHeadModel",
-            "OpenAIGPTModel",
-            "OpenAIGPTPreTrainedModel",
-            "load_tf_weights_in_openai_gpt",
-        ]
-    )
-    _import_structure["models.opt"].extend(
-        [
-            "OPT_PRETRAINED_MODEL_ARCHIVE_LIST",
-            "OPTForCausalLM",
-            "OPTForQuestionAnswering",
-            "OPTForSequenceClassification",
-            "OPTModel",
-            "OPTPreTrainedModel",
-        ]
-    )
-    _import_structure["models.owlvit"].extend(
-        [
-            "OWLVIT_PRETRAINED_MODEL_ARCHIVE_LIST",
-            "OwlViTForObjectDetection",
-            "OwlViTModel",
-            "OwlViTPreTrainedModel",
-            "OwlViTTextModel",
-            "OwlViTVisionModel",
-        ]
-    )
-    _import_structure["models.pegasus"].extend(
-        ["PegasusForCausalLM", "PegasusForConditionalGeneration", "PegasusModel", "PegasusPreTrainedModel"]
-    )
-    _import_structure["models.pegasus_x"].extend(
-        [
-            "PEGASUS_X_PRETRAINED_MODEL_ARCHIVE_LIST",
-            "PegasusXForConditionalGeneration",
-            "PegasusXModel",
-            "PegasusXPreTrainedModel",
-        ]
-    )
-    _import_structure["models.perceiver"].extend(
-        [
-            "PERCEIVER_PRETRAINED_MODEL_ARCHIVE_LIST",
-            "PerceiverForImageClassificationConvProcessing",
-            "PerceiverForImageClassificationFourier",
-            "PerceiverForImageClassificationLearned",
-            "PerceiverForMaskedLM",
-            "PerceiverForMultimodalAutoencoding",
-            "PerceiverForOpticalFlow",
-            "PerceiverForSequenceClassification",
-            "PerceiverLayer",
-            "PerceiverModel",
-            "PerceiverPreTrainedModel",
-        ]
-    )
-    _import_structure["models.pix2struct"].extend(
-        [
-            "PIX2STRUCT_PRETRAINED_MODEL_ARCHIVE_LIST",
-            "Pix2StructForConditionalGeneration",
-            "Pix2StructPreTrainedModel",
-            "Pix2StructTextModel",
-            "Pix2StructVisionModel",
-        ]
-    )
-    _import_structure["models.plbart"].extend(
-        [
-            "PLBART_PRETRAINED_MODEL_ARCHIVE_LIST",
-            "PLBartForCausalLM",
-            "PLBartForConditionalGeneration",
-            "PLBartForSequenceClassification",
-            "PLBartModel",
-            "PLBartPreTrainedModel",
-        ]
-    )
-    _import_structure["models.poolformer"].extend(
-        [
-            "POOLFORMER_PRETRAINED_MODEL_ARCHIVE_LIST",
-            "PoolFormerForImageClassification",
-            "PoolFormerModel",
-            "PoolFormerPreTrainedModel",
-        ]
-    )
-    _import_structure["models.prophetnet"].extend(
-        [
-            "PROPHETNET_PRETRAINED_MODEL_ARCHIVE_LIST",
-            "ProphetNetDecoder",
-            "ProphetNetEncoder",
-            "ProphetNetForCausalLM",
-            "ProphetNetForConditionalGeneration",
-            "ProphetNetModel",
-            "ProphetNetPreTrainedModel",
-        ]
-    )
-    _import_structure["models.qdqbert"].extend(
-        [
-            "QDQBERT_PRETRAINED_MODEL_ARCHIVE_LIST",
-            "QDQBertForMaskedLM",
-            "QDQBertForMultipleChoice",
-            "QDQBertForNextSentencePrediction",
-            "QDQBertForQuestionAnswering",
-            "QDQBertForSequenceClassification",
-            "QDQBertForTokenClassification",
-            "QDQBertLayer",
-            "QDQBertLMHeadModel",
-            "QDQBertModel",
-            "QDQBertPreTrainedModel",
-            "load_tf_weights_in_qdqbert",
-        ]
-    )
-    _import_structure["models.rag"].extend(
-        ["RagModel", "RagPreTrainedModel", "RagSequenceForGeneration", "RagTokenForGeneration"]
-    )
-    _import_structure["models.realm"].extend(
-        [
-            "REALM_PRETRAINED_MODEL_ARCHIVE_LIST",
-            "RealmEmbedder",
-            "RealmForOpenQA",
-            "RealmKnowledgeAugEncoder",
-            "RealmPreTrainedModel",
-            "RealmReader",
-            "RealmRetriever",
-            "RealmScorer",
-            "load_tf_weights_in_realm",
-        ]
-    )
-    _import_structure["models.reformer"].extend(
-        [
-            "REFORMER_PRETRAINED_MODEL_ARCHIVE_LIST",
-            "ReformerAttention",
-            "ReformerForMaskedLM",
-            "ReformerForQuestionAnswering",
-            "ReformerForSequenceClassification",
-            "ReformerLayer",
-            "ReformerModel",
-            "ReformerModelWithLMHead",
-            "ReformerPreTrainedModel",
-        ]
-    )
-    _import_structure["models.regnet"].extend(
-        [
-            "REGNET_PRETRAINED_MODEL_ARCHIVE_LIST",
-            "RegNetForImageClassification",
-            "RegNetModel",
-            "RegNetPreTrainedModel",
-        ]
-    )
-    _import_structure["models.rembert"].extend(
-        [
-            "REMBERT_PRETRAINED_MODEL_ARCHIVE_LIST",
-            "RemBertForCausalLM",
-            "RemBertForMaskedLM",
-            "RemBertForMultipleChoice",
-            "RemBertForQuestionAnswering",
-            "RemBertForSequenceClassification",
-            "RemBertForTokenClassification",
-            "RemBertLayer",
-            "RemBertModel",
-            "RemBertPreTrainedModel",
-            "load_tf_weights_in_rembert",
-        ]
-    )
-    _import_structure["models.resnet"].extend(
-        [
-            "RESNET_PRETRAINED_MODEL_ARCHIVE_LIST",
-            "ResNetBackbone",
-            "ResNetForImageClassification",
-            "ResNetModel",
-            "ResNetPreTrainedModel",
-        ]
-    )
-    _import_structure["models.retribert"].extend(
-        ["RETRIBERT_PRETRAINED_MODEL_ARCHIVE_LIST", "RetriBertModel", "RetriBertPreTrainedModel"]
-    )
-    _import_structure["models.roberta"].extend(
-        [
-            "ROBERTA_PRETRAINED_MODEL_ARCHIVE_LIST",
-            "RobertaForCausalLM",
-            "RobertaForMaskedLM",
-            "RobertaForMultipleChoice",
-            "RobertaForQuestionAnswering",
-            "RobertaForSequenceClassification",
-            "RobertaForTokenClassification",
-            "RobertaModel",
-            "RobertaPreTrainedModel",
-        ]
-    )
-    _import_structure["models.roberta_prelayernorm"].extend(
-        [
-            "ROBERTA_PRELAYERNORM_PRETRAINED_MODEL_ARCHIVE_LIST",
-            "RobertaPreLayerNormForCausalLM",
-            "RobertaPreLayerNormForMaskedLM",
-            "RobertaPreLayerNormForMultipleChoice",
-            "RobertaPreLayerNormForQuestionAnswering",
-            "RobertaPreLayerNormForSequenceClassification",
-            "RobertaPreLayerNormForTokenClassification",
-            "RobertaPreLayerNormModel",
-            "RobertaPreLayerNormPreTrainedModel",
-        ]
-    )
-    _import_structure["models.roc_bert"].extend(
-        [
-            "ROC_BERT_PRETRAINED_MODEL_ARCHIVE_LIST",
-            "RoCBertForCausalLM",
-            "RoCBertForMaskedLM",
-            "RoCBertForMultipleChoice",
-            "RoCBertForPreTraining",
-            "RoCBertForQuestionAnswering",
-            "RoCBertForSequenceClassification",
-            "RoCBertForTokenClassification",
-            "RoCBertLayer",
-            "RoCBertModel",
-            "RoCBertPreTrainedModel",
-            "load_tf_weights_in_roc_bert",
-        ]
-    )
-    _import_structure["models.roformer"].extend(
-        [
-            "ROFORMER_PRETRAINED_MODEL_ARCHIVE_LIST",
-            "RoFormerForCausalLM",
-            "RoFormerForMaskedLM",
-            "RoFormerForMultipleChoice",
-            "RoFormerForQuestionAnswering",
-            "RoFormerForSequenceClassification",
-            "RoFormerForTokenClassification",
-            "RoFormerLayer",
-            "RoFormerModel",
-            "RoFormerPreTrainedModel",
-            "load_tf_weights_in_roformer",
-        ]
-    )
-    _import_structure["models.rwkv"].extend(
-        [
-            "RWKV_PRETRAINED_MODEL_ARCHIVE_LIST",
-            "RwkvForCausalLM",
-            "RwkvModel",
-            "RwkvPreTrainedModel",
-        ]
-    )
-    _import_structure["models.sam"].extend(
-        [
-            "SAM_PRETRAINED_MODEL_ARCHIVE_LIST",
-            "SamModel",
-            "SamPreTrainedModel",
-        ]
-    )
-    _import_structure["models.segformer"].extend(
-        [
-            "SEGFORMER_PRETRAINED_MODEL_ARCHIVE_LIST",
-            "SegformerDecodeHead",
-            "SegformerForImageClassification",
-            "SegformerForSemanticSegmentation",
-            "SegformerLayer",
-            "SegformerModel",
-            "SegformerPreTrainedModel",
-        ]
-    )
-    _import_structure["models.sew"].extend(
-        [
-            "SEW_PRETRAINED_MODEL_ARCHIVE_LIST",
-            "SEWForCTC",
-            "SEWForSequenceClassification",
-            "SEWModel",
-            "SEWPreTrainedModel",
-        ]
-    )
-    _import_structure["models.sew_d"].extend(
-        [
-            "SEW_D_PRETRAINED_MODEL_ARCHIVE_LIST",
-            "SEWDForCTC",
-            "SEWDForSequenceClassification",
-            "SEWDModel",
-            "SEWDPreTrainedModel",
-        ]
-    )
-    _import_structure["models.speech_encoder_decoder"].extend(["SpeechEncoderDecoderModel"])
-    _import_structure["models.speech_to_text"].extend(
-        [
-            "SPEECH_TO_TEXT_PRETRAINED_MODEL_ARCHIVE_LIST",
-            "Speech2TextForConditionalGeneration",
-            "Speech2TextModel",
-            "Speech2TextPreTrainedModel",
-        ]
-    )
-    _import_structure["models.speech_to_text_2"].extend(["Speech2Text2ForCausalLM", "Speech2Text2PreTrainedModel"])
-    _import_structure["models.speecht5"].extend(
-        [
-            "SPEECHT5_PRETRAINED_MODEL_ARCHIVE_LIST",
-            "SpeechT5ForSpeechToSpeech",
-            "SpeechT5ForSpeechToText",
-            "SpeechT5ForTextToSpeech",
-            "SpeechT5HifiGan",
-            "SpeechT5Model",
-            "SpeechT5PreTrainedModel",
-        ]
-    )
-    _import_structure["models.splinter"].extend(
-        [
-            "SPLINTER_PRETRAINED_MODEL_ARCHIVE_LIST",
-            "SplinterForPreTraining",
-            "SplinterForQuestionAnswering",
-            "SplinterLayer",
-            "SplinterModel",
-            "SplinterPreTrainedModel",
-        ]
-    )
-    _import_structure["models.squeezebert"].extend(
-        [
-            "SQUEEZEBERT_PRETRAINED_MODEL_ARCHIVE_LIST",
-            "SqueezeBertForMaskedLM",
-            "SqueezeBertForMultipleChoice",
-            "SqueezeBertForQuestionAnswering",
-            "SqueezeBertForSequenceClassification",
-            "SqueezeBertForTokenClassification",
-            "SqueezeBertModel",
-            "SqueezeBertModule",
-            "SqueezeBertPreTrainedModel",
-        ]
-    )
-    _import_structure["models.swiftformer"].extend(
-        [
-            "SWIFTFORMER_PRETRAINED_MODEL_ARCHIVE_LIST",
-            "SwiftFormerForImageClassification",
-            "SwiftFormerModel",
-            "SwiftFormerPreTrainedModel",
-        ]
-    )
-    _import_structure["models.swin"].extend(
-        [
-            "SWIN_PRETRAINED_MODEL_ARCHIVE_LIST",
-            "SwinBackbone",
-            "SwinForImageClassification",
-            "SwinForMaskedImageModeling",
-            "SwinModel",
-            "SwinPreTrainedModel",
-        ]
-    )
-    _import_structure["models.swin2sr"].extend(
-        [
-            "SWIN2SR_PRETRAINED_MODEL_ARCHIVE_LIST",
-            "Swin2SRForImageSuperResolution",
-            "Swin2SRModel",
-            "Swin2SRPreTrainedModel",
-        ]
-    )
-    _import_structure["models.swinv2"].extend(
-        [
-            "SWINV2_PRETRAINED_MODEL_ARCHIVE_LIST",
-            "Swinv2ForImageClassification",
-            "Swinv2ForMaskedImageModeling",
-            "Swinv2Model",
-            "Swinv2PreTrainedModel",
-        ]
-    )
-    _import_structure["models.switch_transformers"].extend(
-        [
-            "SWITCH_TRANSFORMERS_PRETRAINED_MODEL_ARCHIVE_LIST",
-            "SwitchTransformersEncoderModel",
-            "SwitchTransformersForConditionalGeneration",
-            "SwitchTransformersModel",
-            "SwitchTransformersPreTrainedModel",
-            "SwitchTransformersSparseMLP",
-            "SwitchTransformersTop1Router",
-        ]
-    )
-    _import_structure["models.t5"].extend(
-        [
-            "T5_PRETRAINED_MODEL_ARCHIVE_LIST",
-            "T5EncoderModel",
-            "T5ForConditionalGeneration",
-            "T5Model",
-            "T5PreTrainedModel",
-            "load_tf_weights_in_t5",
-        ]
-    )
-    _import_structure["models.table_transformer"].extend(
-        [
-            "TABLE_TRANSFORMER_PRETRAINED_MODEL_ARCHIVE_LIST",
-            "TableTransformerForObjectDetection",
-            "TableTransformerModel",
-            "TableTransformerPreTrainedModel",
-        ]
-    )
-    _import_structure["models.tapas"].extend(
-        [
-            "TAPAS_PRETRAINED_MODEL_ARCHIVE_LIST",
-            "TapasForMaskedLM",
-            "TapasForQuestionAnswering",
-            "TapasForSequenceClassification",
-            "TapasModel",
-            "TapasPreTrainedModel",
-            "load_tf_weights_in_tapas",
-        ]
-    )
-    _import_structure["models.time_series_transformer"].extend(
-        [
-            "TIME_SERIES_TRANSFORMER_PRETRAINED_MODEL_ARCHIVE_LIST",
-            "TimeSeriesTransformerForPrediction",
-            "TimeSeriesTransformerModel",
-            "TimeSeriesTransformerPreTrainedModel",
-        ]
-    )
-    _import_structure["models.timesformer"].extend(
-        [
-            "TIMESFORMER_PRETRAINED_MODEL_ARCHIVE_LIST",
-            "TimesformerForVideoClassification",
-            "TimesformerModel",
-            "TimesformerPreTrainedModel",
-        ]
-    )
-    _import_structure["models.timm_backbone"].extend(["TimmBackbone"])
-    _import_structure["models.trajectory_transformer"].extend(
-        [
-            "TRAJECTORY_TRANSFORMER_PRETRAINED_MODEL_ARCHIVE_LIST",
-            "TrajectoryTransformerModel",
-            "TrajectoryTransformerPreTrainedModel",
-        ]
-    )
-    _import_structure["models.transfo_xl"].extend(
-        [
-            "TRANSFO_XL_PRETRAINED_MODEL_ARCHIVE_LIST",
-            "AdaptiveEmbedding",
-            "TransfoXLForSequenceClassification",
-            "TransfoXLLMHeadModel",
-            "TransfoXLModel",
-            "TransfoXLPreTrainedModel",
-            "load_tf_weights_in_transfo_xl",
-        ]
-    )
-    _import_structure["models.trocr"].extend(
-        ["TROCR_PRETRAINED_MODEL_ARCHIVE_LIST", "TrOCRForCausalLM", "TrOCRPreTrainedModel"]
-    )
-    _import_structure["models.tvlt"].extend(
-        [
-            "TVLT_PRETRAINED_MODEL_ARCHIVE_LIST",
-            "TvltForAudioVisualClassification",
-            "TvltForPreTraining",
-            "TvltModel",
-            "TvltPreTrainedModel",
-        ]
-    )
-    _import_structure["models.unispeech"].extend(
-        [
-            "UNISPEECH_PRETRAINED_MODEL_ARCHIVE_LIST",
-            "UniSpeechForCTC",
-            "UniSpeechForPreTraining",
-            "UniSpeechForSequenceClassification",
-            "UniSpeechModel",
-            "UniSpeechPreTrainedModel",
-        ]
-    )
-    _import_structure["models.unispeech_sat"].extend(
-        [
-            "UNISPEECH_SAT_PRETRAINED_MODEL_ARCHIVE_LIST",
-            "UniSpeechSatForAudioFrameClassification",
-            "UniSpeechSatForCTC",
-            "UniSpeechSatForPreTraining",
-            "UniSpeechSatForSequenceClassification",
-            "UniSpeechSatForXVector",
-            "UniSpeechSatModel",
-            "UniSpeechSatPreTrainedModel",
-        ]
-    )
-    _import_structure["models.upernet"].extend(
-        [
-            "UperNetForSemanticSegmentation",
-            "UperNetPreTrainedModel",
-        ]
-    )
-    _import_structure["models.van"].extend(
-        [
-            "VAN_PRETRAINED_MODEL_ARCHIVE_LIST",
-            "VanForImageClassification",
-            "VanModel",
-            "VanPreTrainedModel",
-        ]
-    )
-    _import_structure["models.videomae"].extend(
-        [
-            "VIDEOMAE_PRETRAINED_MODEL_ARCHIVE_LIST",
-            "VideoMAEForPreTraining",
-            "VideoMAEForVideoClassification",
-            "VideoMAEModel",
-            "VideoMAEPreTrainedModel",
-        ]
-    )
-    _import_structure["models.vilt"].extend(
-        [
-            "VILT_PRETRAINED_MODEL_ARCHIVE_LIST",
-            "ViltForImageAndTextRetrieval",
-            "ViltForImagesAndTextClassification",
-            "ViltForMaskedLM",
-            "ViltForQuestionAnswering",
-            "ViltForTokenClassification",
-            "ViltLayer",
-            "ViltModel",
-            "ViltPreTrainedModel",
-        ]
-    )
-    _import_structure["models.vision_encoder_decoder"].extend(["VisionEncoderDecoderModel"])
-    _import_structure["models.vision_text_dual_encoder"].extend(["VisionTextDualEncoderModel"])
-    _import_structure["models.visual_bert"].extend(
-        [
-            "VISUAL_BERT_PRETRAINED_MODEL_ARCHIVE_LIST",
-            "VisualBertForMultipleChoice",
-            "VisualBertForPreTraining",
-            "VisualBertForQuestionAnswering",
-            "VisualBertForRegionToPhraseAlignment",
-            "VisualBertForVisualReasoning",
-            "VisualBertLayer",
-            "VisualBertModel",
-            "VisualBertPreTrainedModel",
-        ]
-    )
-    _import_structure["models.vit"].extend(
-        [
-            "VIT_PRETRAINED_MODEL_ARCHIVE_LIST",
-            "ViTForImageClassification",
-            "ViTForMaskedImageModeling",
-            "ViTModel",
-            "ViTPreTrainedModel",
-        ]
-    )
-    _import_structure["models.vit_hybrid"].extend(
-        [
-            "VIT_HYBRID_PRETRAINED_MODEL_ARCHIVE_LIST",
-            "ViTHybridForImageClassification",
-            "ViTHybridModel",
-            "ViTHybridPreTrainedModel",
-        ]
-    )
-    _import_structure["models.vit_mae"].extend(
-        [
-            "VIT_MAE_PRETRAINED_MODEL_ARCHIVE_LIST",
-            "ViTMAEForPreTraining",
-            "ViTMAELayer",
-            "ViTMAEModel",
-            "ViTMAEPreTrainedModel",
-        ]
-    )
-    _import_structure["models.vit_msn"].extend(
-        [
-            "VIT_MSN_PRETRAINED_MODEL_ARCHIVE_LIST",
-            "ViTMSNForImageClassification",
-            "ViTMSNModel",
-            "ViTMSNPreTrainedModel",
-        ]
-    )
-    _import_structure["models.wav2vec2"].extend(
-        [
-            "WAV_2_VEC_2_PRETRAINED_MODEL_ARCHIVE_LIST",
-            "Wav2Vec2ForAudioFrameClassification",
-            "Wav2Vec2ForCTC",
-            "Wav2Vec2ForMaskedLM",
-            "Wav2Vec2ForPreTraining",
-            "Wav2Vec2ForSequenceClassification",
-            "Wav2Vec2ForXVector",
-            "Wav2Vec2Model",
-            "Wav2Vec2PreTrainedModel",
-        ]
-    )
-    _import_structure["models.wav2vec2_conformer"].extend(
-        [
-            "WAV2VEC2_CONFORMER_PRETRAINED_MODEL_ARCHIVE_LIST",
-            "Wav2Vec2ConformerForAudioFrameClassification",
-            "Wav2Vec2ConformerForCTC",
-            "Wav2Vec2ConformerForPreTraining",
-            "Wav2Vec2ConformerForSequenceClassification",
-            "Wav2Vec2ConformerForXVector",
-            "Wav2Vec2ConformerModel",
-            "Wav2Vec2ConformerPreTrainedModel",
-        ]
-    )
-    _import_structure["models.wavlm"].extend(
-        [
-            "WAVLM_PRETRAINED_MODEL_ARCHIVE_LIST",
-            "WavLMForAudioFrameClassification",
-            "WavLMForCTC",
-            "WavLMForSequenceClassification",
-            "WavLMForXVector",
-            "WavLMModel",
-            "WavLMPreTrainedModel",
-        ]
-    )
-    _import_structure["models.whisper"].extend(
-        [
-            "WHISPER_PRETRAINED_MODEL_ARCHIVE_LIST",
-            "WhisperForAudioClassification",
-            "WhisperForConditionalGeneration",
-            "WhisperModel",
-            "WhisperPreTrainedModel",
-        ]
-    )
-    _import_structure["models.x_clip"].extend(
-        [
-            "XCLIP_PRETRAINED_MODEL_ARCHIVE_LIST",
-            "XCLIPModel",
-            "XCLIPPreTrainedModel",
-            "XCLIPTextModel",
-            "XCLIPVisionModel",
-        ]
-    )
-    _import_structure["models.xglm"].extend(
-        [
-            "XGLM_PRETRAINED_MODEL_ARCHIVE_LIST",
-            "XGLMForCausalLM",
-            "XGLMModel",
-            "XGLMPreTrainedModel",
-        ]
-    )
-    _import_structure["models.xlm"].extend(
-        [
-            "XLM_PRETRAINED_MODEL_ARCHIVE_LIST",
-            "XLMForMultipleChoice",
-            "XLMForQuestionAnswering",
-            "XLMForQuestionAnsweringSimple",
-            "XLMForSequenceClassification",
-            "XLMForTokenClassification",
-            "XLMModel",
-            "XLMPreTrainedModel",
-            "XLMWithLMHeadModel",
-        ]
-    )
-    _import_structure["models.xlm_prophetnet"].extend(
-        [
-            "XLM_PROPHETNET_PRETRAINED_MODEL_ARCHIVE_LIST",
-            "XLMProphetNetDecoder",
-            "XLMProphetNetEncoder",
-            "XLMProphetNetForCausalLM",
-            "XLMProphetNetForConditionalGeneration",
-            "XLMProphetNetModel",
-            "XLMProphetNetPreTrainedModel",
-        ]
-    )
-    _import_structure["models.xlm_roberta"].extend(
-        [
-            "XLM_ROBERTA_PRETRAINED_MODEL_ARCHIVE_LIST",
-            "XLMRobertaForCausalLM",
-            "XLMRobertaForMaskedLM",
-            "XLMRobertaForMultipleChoice",
-            "XLMRobertaForQuestionAnswering",
-            "XLMRobertaForSequenceClassification",
-            "XLMRobertaForTokenClassification",
-            "XLMRobertaModel",
-            "XLMRobertaPreTrainedModel",
-        ]
-    )
-    _import_structure["models.xlm_roberta_xl"].extend(
-        [
-            "XLM_ROBERTA_XL_PRETRAINED_MODEL_ARCHIVE_LIST",
-            "XLMRobertaXLForCausalLM",
-            "XLMRobertaXLForMaskedLM",
-            "XLMRobertaXLForMultipleChoice",
-            "XLMRobertaXLForQuestionAnswering",
-            "XLMRobertaXLForSequenceClassification",
-            "XLMRobertaXLForTokenClassification",
-            "XLMRobertaXLModel",
-            "XLMRobertaXLPreTrainedModel",
-        ]
-    )
-    _import_structure["models.xlnet"].extend(
-        [
-            "XLNET_PRETRAINED_MODEL_ARCHIVE_LIST",
-            "XLNetForMultipleChoice",
-            "XLNetForQuestionAnswering",
-            "XLNetForQuestionAnsweringSimple",
-            "XLNetForSequenceClassification",
-            "XLNetForTokenClassification",
-            "XLNetLMHeadModel",
-            "XLNetModel",
-            "XLNetPreTrainedModel",
-            "load_tf_weights_in_xlnet",
-        ]
-    )
-    _import_structure["models.xmod"].extend(
-        [
-            "XMOD_PRETRAINED_MODEL_ARCHIVE_LIST",
-            "XmodForCausalLM",
-            "XmodForMaskedLM",
-            "XmodForMultipleChoice",
-            "XmodForQuestionAnswering",
-            "XmodForSequenceClassification",
-            "XmodForTokenClassification",
-            "XmodModel",
-            "XmodPreTrainedModel",
-        ]
-    )
-    _import_structure["models.yolos"].extend(
-        [
-            "YOLOS_PRETRAINED_MODEL_ARCHIVE_LIST",
-            "YolosForObjectDetection",
-            "YolosModel",
-            "YolosPreTrainedModel",
-        ]
-    )
-    _import_structure["models.yoso"].extend(
-        [
-            "YOSO_PRETRAINED_MODEL_ARCHIVE_LIST",
-            "YosoForMaskedLM",
-            "YosoForMultipleChoice",
-            "YosoForQuestionAnswering",
-            "YosoForSequenceClassification",
-            "YosoForTokenClassification",
-            "YosoLayer",
-            "YosoModel",
-            "YosoPreTrainedModel",
-        ]
-    )
-    _import_structure["optimization"] = [
-        "Adafactor",
-        "AdamW",
-        "get_constant_schedule",
-        "get_constant_schedule_with_warmup",
-        "get_cosine_schedule_with_warmup",
-        "get_cosine_with_hard_restarts_schedule_with_warmup",
-        "get_inverse_sqrt_schedule",
-        "get_linear_schedule_with_warmup",
-        "get_polynomial_decay_schedule_with_warmup",
-        "get_scheduler",
-    ]
-    _import_structure["pytorch_utils"] = ["Conv1D", "apply_chunking_to_forward", "prune_layer"]
-    _import_structure["sagemaker"] = []
-    _import_structure["time_series_utils"] = []
-    _import_structure["trainer"] = ["Trainer"]
-    _import_structure["trainer_pt_utils"] = ["torch_distributed_zero_first"]
-    _import_structure["trainer_seq2seq"] = ["Seq2SeqTrainer"]
-    _import_structure["trainer_whisper"] = ["WhisperTrainer"]
-
-# TensorFlow-backed objects
-try:
-    if not is_tf_available():
-        raise OptionalDependencyNotAvailable()
-except OptionalDependencyNotAvailable:
-    from .utils import dummy_tf_objects
-
-    _import_structure["utils.dummy_tf_objects"] = [name for name in dir(dummy_tf_objects) if not name.startswith("_")]
-else:
-    _import_structure["activations_tf"] = []
-    _import_structure["benchmark.benchmark_args_tf"] = ["TensorFlowBenchmarkArguments"]
-    _import_structure["benchmark.benchmark_tf"] = ["TensorFlowBenchmark"]
-    _import_structure["generation"].extend(
-        [
-            "TFForcedBOSTokenLogitsProcessor",
-            "TFForcedEOSTokenLogitsProcessor",
-            "TFGenerationMixin",
-            "TFLogitsProcessor",
-            "TFLogitsProcessorList",
-            "TFLogitsWarper",
-            "TFMinLengthLogitsProcessor",
-            "TFNoBadWordsLogitsProcessor",
-            "TFNoRepeatNGramLogitsProcessor",
-            "TFRepetitionPenaltyLogitsProcessor",
-            "TFTemperatureLogitsWarper",
-            "TFTopKLogitsWarper",
-            "TFTopPLogitsWarper",
-            "tf_top_k_top_p_filtering",
-        ]
-    )
-    _import_structure["generation_tf_utils"] = []
-    _import_structure["keras_callbacks"] = ["KerasMetricCallback", "PushToHubCallback"]
-    _import_structure["modeling_tf_outputs"] = []
-    _import_structure["modeling_tf_utils"] = [
-        "TFPreTrainedModel",
-        "TFSequenceSummary",
-        "TFSharedEmbeddings",
-        "shape_list",
-    ]
-    # TensorFlow models structure
-    _import_structure["models.albert"].extend(
-        [
-            "TF_ALBERT_PRETRAINED_MODEL_ARCHIVE_LIST",
-            "TFAlbertForMaskedLM",
-            "TFAlbertForMultipleChoice",
-            "TFAlbertForPreTraining",
-            "TFAlbertForQuestionAnswering",
-            "TFAlbertForSequenceClassification",
-            "TFAlbertForTokenClassification",
-            "TFAlbertMainLayer",
-            "TFAlbertModel",
-            "TFAlbertPreTrainedModel",
-        ]
-    )
-    _import_structure["models.auto"].extend(
-        [
-            "TF_MODEL_FOR_AUDIO_CLASSIFICATION_MAPPING",
-            "TF_MODEL_FOR_CAUSAL_LM_MAPPING",
-            "TF_MODEL_FOR_DOCUMENT_QUESTION_ANSWERING_MAPPING",
-            "TF_MODEL_FOR_IMAGE_CLASSIFICATION_MAPPING",
-            "TF_MODEL_FOR_MASKED_IMAGE_MODELING_MAPPING",
-            "TF_MODEL_FOR_MASKED_LM_MAPPING",
-            "TF_MODEL_FOR_MASK_GENERATION_MAPPING",
-            "TF_MODEL_FOR_MULTIPLE_CHOICE_MAPPING",
-            "TF_MODEL_FOR_NEXT_SENTENCE_PREDICTION_MAPPING",
-            "TF_MODEL_FOR_PRETRAINING_MAPPING",
-            "TF_MODEL_FOR_QUESTION_ANSWERING_MAPPING",
-            "TF_MODEL_FOR_SEMANTIC_SEGMENTATION_MAPPING",
-            "TF_MODEL_FOR_SEQ_TO_SEQ_CAUSAL_LM_MAPPING",
-            "TF_MODEL_FOR_SEQUENCE_CLASSIFICATION_MAPPING",
-            "TF_MODEL_FOR_SPEECH_SEQ_2_SEQ_MAPPING",
-            "TF_MODEL_FOR_TABLE_QUESTION_ANSWERING_MAPPING",
-            "TF_MODEL_FOR_TEXT_ENCODING_MAPPING",
-            "TF_MODEL_FOR_TOKEN_CLASSIFICATION_MAPPING",
-            "TF_MODEL_FOR_VISION_2_SEQ_MAPPING",
-            "TF_MODEL_FOR_ZERO_SHOT_IMAGE_CLASSIFICATION_MAPPING",
-            "TF_MODEL_MAPPING",
-            "TF_MODEL_WITH_LM_HEAD_MAPPING",
-            "TFAutoModel",
-            "TFAutoModelForCausalLM",
-            "TFAutoModelForDocumentQuestionAnswering",
-            "TFAutoModelForImageClassification",
-            "TFAutoModelForMaskedLM",
-            "TFAutoModelForMultipleChoice",
-            "TFAutoModelForNextSentencePrediction",
-            "TFAutoModelForPreTraining",
-            "TFAutoModelForQuestionAnswering",
-            "TFAutoModelForSemanticSegmentation",
-            "TFAutoModelForSeq2SeqLM",
-            "TFAutoModelForSequenceClassification",
-            "TFAutoModelForSpeechSeq2Seq",
-            "TFAutoModelForTableQuestionAnswering",
-            "TFAutoModelForTextEncoding",
-            "TFAutoModelForTokenClassification",
-            "TFAutoModelForVision2Seq",
-            "TFAutoModelForZeroShotImageClassification",
-            "TFAutoModelWithLMHead",
-        ]
-    )
-    _import_structure["models.bart"].extend(
-        ["TFBartForConditionalGeneration", "TFBartForSequenceClassification", "TFBartModel", "TFBartPretrainedModel"]
-    )
-    _import_structure["models.bert"].extend(
-        [
-            "TF_BERT_PRETRAINED_MODEL_ARCHIVE_LIST",
-            "TFBertEmbeddings",
-            "TFBertForMaskedLM",
-            "TFBertForMultipleChoice",
-            "TFBertForNextSentencePrediction",
-            "TFBertForPreTraining",
-            "TFBertForQuestionAnswering",
-            "TFBertForSequenceClassification",
-            "TFBertForTokenClassification",
-            "TFBertLMHeadModel",
-            "TFBertMainLayer",
-            "TFBertModel",
-            "TFBertPreTrainedModel",
-        ]
-    )
-    _import_structure["models.blenderbot"].extend(
-        ["TFBlenderbotForConditionalGeneration", "TFBlenderbotModel", "TFBlenderbotPreTrainedModel"]
-    )
-    _import_structure["models.blenderbot_small"].extend(
-        ["TFBlenderbotSmallForConditionalGeneration", "TFBlenderbotSmallModel", "TFBlenderbotSmallPreTrainedModel"]
-    )
-    _import_structure["models.blip"].extend(
-        [
-            "TF_BLIP_PRETRAINED_MODEL_ARCHIVE_LIST",
-            "TFBlipForConditionalGeneration",
-            "TFBlipForImageTextRetrieval",
-            "TFBlipForQuestionAnswering",
-            "TFBlipModel",
-            "TFBlipPreTrainedModel",
-            "TFBlipTextModel",
-            "TFBlipVisionModel",
-        ]
-    )
-    _import_structure["models.camembert"].extend(
-        [
-            "TF_CAMEMBERT_PRETRAINED_MODEL_ARCHIVE_LIST",
-            "TFCamembertForCausalLM",
-            "TFCamembertForMaskedLM",
-            "TFCamembertForMultipleChoice",
-            "TFCamembertForQuestionAnswering",
-            "TFCamembertForSequenceClassification",
-            "TFCamembertForTokenClassification",
-            "TFCamembertModel",
-            "TFCamembertPreTrainedModel",
-        ]
-    )
-    _import_structure["models.clip"].extend(
-        [
-            "TF_CLIP_PRETRAINED_MODEL_ARCHIVE_LIST",
-            "TFCLIPModel",
-            "TFCLIPPreTrainedModel",
-            "TFCLIPTextModel",
-            "TFCLIPVisionModel",
-        ]
-    )
-    _import_structure["models.convbert"].extend(
-        [
-            "TF_CONVBERT_PRETRAINED_MODEL_ARCHIVE_LIST",
-            "TFConvBertForMaskedLM",
-            "TFConvBertForMultipleChoice",
-            "TFConvBertForQuestionAnswering",
-            "TFConvBertForSequenceClassification",
-            "TFConvBertForTokenClassification",
-            "TFConvBertLayer",
-            "TFConvBertModel",
-            "TFConvBertPreTrainedModel",
-        ]
-    )
-    _import_structure["models.convnext"].extend(
-        [
-            "TFConvNextForImageClassification",
-            "TFConvNextModel",
-            "TFConvNextPreTrainedModel",
-        ]
-    )
-    _import_structure["models.ctrl"].extend(
-        [
-            "TF_CTRL_PRETRAINED_MODEL_ARCHIVE_LIST",
-            "TFCTRLForSequenceClassification",
-            "TFCTRLLMHeadModel",
-            "TFCTRLModel",
-            "TFCTRLPreTrainedModel",
-        ]
-    )
-    _import_structure["models.cvt"].extend(
-        [
-            "TF_CVT_PRETRAINED_MODEL_ARCHIVE_LIST",
-            "TFCvtForImageClassification",
-            "TFCvtModel",
-            "TFCvtPreTrainedModel",
-        ]
-    )
-    _import_structure["models.data2vec"].extend(
-        [
-            "TFData2VecVisionForImageClassification",
-            "TFData2VecVisionForSemanticSegmentation",
-            "TFData2VecVisionModel",
-            "TFData2VecVisionPreTrainedModel",
-        ]
-    )
-    _import_structure["models.deberta"].extend(
-        [
-            "TF_DEBERTA_PRETRAINED_MODEL_ARCHIVE_LIST",
-            "TFDebertaForMaskedLM",
-            "TFDebertaForQuestionAnswering",
-            "TFDebertaForSequenceClassification",
-            "TFDebertaForTokenClassification",
-            "TFDebertaModel",
-            "TFDebertaPreTrainedModel",
-        ]
-    )
-    _import_structure["models.deberta_v2"].extend(
-        [
-            "TF_DEBERTA_V2_PRETRAINED_MODEL_ARCHIVE_LIST",
-            "TFDebertaV2ForMaskedLM",
-            "TFDebertaV2ForQuestionAnswering",
-            "TFDebertaV2ForSequenceClassification",
-            "TFDebertaV2ForTokenClassification",
-            "TFDebertaV2Model",
-            "TFDebertaV2PreTrainedModel",
-        ]
-    )
-    _import_structure["models.deit"].extend(
-        [
-            "TF_DEIT_PRETRAINED_MODEL_ARCHIVE_LIST",
-            "TFDeiTForImageClassification",
-            "TFDeiTForImageClassificationWithTeacher",
-            "TFDeiTForMaskedImageModeling",
-            "TFDeiTModel",
-            "TFDeiTPreTrainedModel",
-        ]
-    )
-    _import_structure["models.distilbert"].extend(
-        [
-            "TF_DISTILBERT_PRETRAINED_MODEL_ARCHIVE_LIST",
-            "TFDistilBertForMaskedLM",
-            "TFDistilBertForMultipleChoice",
-            "TFDistilBertForQuestionAnswering",
-            "TFDistilBertForSequenceClassification",
-            "TFDistilBertForTokenClassification",
-            "TFDistilBertMainLayer",
-            "TFDistilBertModel",
-            "TFDistilBertPreTrainedModel",
-        ]
-    )
-    _import_structure["models.dpr"].extend(
-        [
-            "TF_DPR_CONTEXT_ENCODER_PRETRAINED_MODEL_ARCHIVE_LIST",
-            "TF_DPR_QUESTION_ENCODER_PRETRAINED_MODEL_ARCHIVE_LIST",
-            "TF_DPR_READER_PRETRAINED_MODEL_ARCHIVE_LIST",
-            "TFDPRContextEncoder",
-            "TFDPRPretrainedContextEncoder",
-            "TFDPRPretrainedQuestionEncoder",
-            "TFDPRPretrainedReader",
-            "TFDPRQuestionEncoder",
-            "TFDPRReader",
-        ]
-    )
-    _import_structure["models.efficientformer"].extend(
-        [
-            "TF_EFFICIENTFORMER_PRETRAINED_MODEL_ARCHIVE_LIST",
-            "TFEfficientFormerForImageClassification",
-            "TFEfficientFormerForImageClassificationWithTeacher",
-            "TFEfficientFormerModel",
-            "TFEfficientFormerPreTrainedModel",
-        ]
-    )
-    _import_structure["models.electra"].extend(
-        [
-            "TF_ELECTRA_PRETRAINED_MODEL_ARCHIVE_LIST",
-            "TFElectraForMaskedLM",
-            "TFElectraForMultipleChoice",
-            "TFElectraForPreTraining",
-            "TFElectraForQuestionAnswering",
-            "TFElectraForSequenceClassification",
-            "TFElectraForTokenClassification",
-            "TFElectraModel",
-            "TFElectraPreTrainedModel",
-        ]
-    )
-    _import_structure["models.encoder_decoder"].append("TFEncoderDecoderModel")
-    _import_structure["models.esm"].extend(
-        [
-            "ESM_PRETRAINED_MODEL_ARCHIVE_LIST",
-            "TFEsmForMaskedLM",
-            "TFEsmForSequenceClassification",
-            "TFEsmForTokenClassification",
-            "TFEsmModel",
-            "TFEsmPreTrainedModel",
-        ]
-    )
-    _import_structure["models.flaubert"].extend(
-        [
-            "TF_FLAUBERT_PRETRAINED_MODEL_ARCHIVE_LIST",
-            "TFFlaubertForMultipleChoice",
-            "TFFlaubertForQuestionAnsweringSimple",
-            "TFFlaubertForSequenceClassification",
-            "TFFlaubertForTokenClassification",
-            "TFFlaubertModel",
-            "TFFlaubertPreTrainedModel",
-            "TFFlaubertWithLMHeadModel",
-        ]
-    )
-    _import_structure["models.funnel"].extend(
-        [
-            "TF_FUNNEL_PRETRAINED_MODEL_ARCHIVE_LIST",
-            "TFFunnelBaseModel",
-            "TFFunnelForMaskedLM",
-            "TFFunnelForMultipleChoice",
-            "TFFunnelForPreTraining",
-            "TFFunnelForQuestionAnswering",
-            "TFFunnelForSequenceClassification",
-            "TFFunnelForTokenClassification",
-            "TFFunnelModel",
-            "TFFunnelPreTrainedModel",
-        ]
-    )
-    _import_structure["models.gpt2"].extend(
-        [
-            "TF_GPT2_PRETRAINED_MODEL_ARCHIVE_LIST",
-            "TFGPT2DoubleHeadsModel",
-            "TFGPT2ForSequenceClassification",
-            "TFGPT2LMHeadModel",
-            "TFGPT2MainLayer",
-            "TFGPT2Model",
-            "TFGPT2PreTrainedModel",
-        ]
-    )
-    _import_structure["models.gptj"].extend(
-        [
-            "TFGPTJForCausalLM",
-            "TFGPTJForQuestionAnswering",
-            "TFGPTJForSequenceClassification",
-            "TFGPTJModel",
-            "TFGPTJPreTrainedModel",
-        ]
-    )
-    _import_structure["models.groupvit"].extend(
-        [
-            "TF_GROUPVIT_PRETRAINED_MODEL_ARCHIVE_LIST",
-            "TFGroupViTModel",
-            "TFGroupViTPreTrainedModel",
-            "TFGroupViTTextModel",
-            "TFGroupViTVisionModel",
-        ]
-    )
-    _import_structure["models.hubert"].extend(
-        [
-            "TF_HUBERT_PRETRAINED_MODEL_ARCHIVE_LIST",
-            "TFHubertForCTC",
-            "TFHubertModel",
-            "TFHubertPreTrainedModel",
-        ]
-    )
-    _import_structure["models.layoutlm"].extend(
-        [
-            "TF_LAYOUTLM_PRETRAINED_MODEL_ARCHIVE_LIST",
-            "TFLayoutLMForMaskedLM",
-            "TFLayoutLMForQuestionAnswering",
-            "TFLayoutLMForSequenceClassification",
-            "TFLayoutLMForTokenClassification",
-            "TFLayoutLMMainLayer",
-            "TFLayoutLMModel",
-            "TFLayoutLMPreTrainedModel",
-        ]
-    )
-    _import_structure["models.layoutlmv3"].extend(
-        [
-            "TF_LAYOUTLMV3_PRETRAINED_MODEL_ARCHIVE_LIST",
-            "TFLayoutLMv3ForQuestionAnswering",
-            "TFLayoutLMv3ForSequenceClassification",
-            "TFLayoutLMv3ForTokenClassification",
-            "TFLayoutLMv3Model",
-            "TFLayoutLMv3PreTrainedModel",
-        ]
-    )
-    _import_structure["models.led"].extend(["TFLEDForConditionalGeneration", "TFLEDModel", "TFLEDPreTrainedModel"])
-    _import_structure["models.longformer"].extend(
-        [
-            "TF_LONGFORMER_PRETRAINED_MODEL_ARCHIVE_LIST",
-            "TFLongformerForMaskedLM",
-            "TFLongformerForMultipleChoice",
-            "TFLongformerForQuestionAnswering",
-            "TFLongformerForSequenceClassification",
-            "TFLongformerForTokenClassification",
-            "TFLongformerModel",
-            "TFLongformerPreTrainedModel",
-            "TFLongformerSelfAttention",
-        ]
-    )
-    _import_structure["models.lxmert"].extend(
-        [
-            "TF_LXMERT_PRETRAINED_MODEL_ARCHIVE_LIST",
-            "TFLxmertForPreTraining",
-            "TFLxmertMainLayer",
-            "TFLxmertModel",
-            "TFLxmertPreTrainedModel",
-            "TFLxmertVisualFeatureEncoder",
-        ]
-    )
-    _import_structure["models.marian"].extend(["TFMarianModel", "TFMarianMTModel", "TFMarianPreTrainedModel"])
-    _import_structure["models.mbart"].extend(
-        ["TFMBartForConditionalGeneration", "TFMBartModel", "TFMBartPreTrainedModel"]
-    )
-    _import_structure["models.mobilebert"].extend(
-        [
-            "TF_MOBILEBERT_PRETRAINED_MODEL_ARCHIVE_LIST",
-            "TFMobileBertForMaskedLM",
-            "TFMobileBertForMultipleChoice",
-            "TFMobileBertForNextSentencePrediction",
-            "TFMobileBertForPreTraining",
-            "TFMobileBertForQuestionAnswering",
-            "TFMobileBertForSequenceClassification",
-            "TFMobileBertForTokenClassification",
-            "TFMobileBertMainLayer",
-            "TFMobileBertModel",
-            "TFMobileBertPreTrainedModel",
-        ]
-    )
-    _import_structure["models.mobilevit"].extend(
-        [
-            "TF_MOBILEVIT_PRETRAINED_MODEL_ARCHIVE_LIST",
-            "TFMobileViTForImageClassification",
-            "TFMobileViTForSemanticSegmentation",
-            "TFMobileViTModel",
-            "TFMobileViTPreTrainedModel",
-        ]
-    )
-    _import_structure["models.mpnet"].extend(
-        [
-            "TF_MPNET_PRETRAINED_MODEL_ARCHIVE_LIST",
-            "TFMPNetForMaskedLM",
-            "TFMPNetForMultipleChoice",
-            "TFMPNetForQuestionAnswering",
-            "TFMPNetForSequenceClassification",
-            "TFMPNetForTokenClassification",
-            "TFMPNetMainLayer",
-            "TFMPNetModel",
-            "TFMPNetPreTrainedModel",
-        ]
-    )
-    _import_structure["models.mt5"].extend(["TFMT5EncoderModel", "TFMT5ForConditionalGeneration", "TFMT5Model"])
-    _import_structure["models.openai"].extend(
-        [
-            "TF_OPENAI_GPT_PRETRAINED_MODEL_ARCHIVE_LIST",
-            "TFOpenAIGPTDoubleHeadsModel",
-            "TFOpenAIGPTForSequenceClassification",
-            "TFOpenAIGPTLMHeadModel",
-            "TFOpenAIGPTMainLayer",
-            "TFOpenAIGPTModel",
-            "TFOpenAIGPTPreTrainedModel",
-        ]
-    )
-    _import_structure["models.opt"].extend(
-        [
-            "TFOPTForCausalLM",
-            "TFOPTModel",
-            "TFOPTPreTrainedModel",
-        ]
-    )
-    _import_structure["models.pegasus"].extend(
-        ["TFPegasusForConditionalGeneration", "TFPegasusModel", "TFPegasusPreTrainedModel"]
-    )
-    _import_structure["models.rag"].extend(
-        [
-            "TFRagModel",
-            "TFRagPreTrainedModel",
-            "TFRagSequenceForGeneration",
-            "TFRagTokenForGeneration",
-        ]
-    )
-    _import_structure["models.regnet"].extend(
-        [
-            "TF_REGNET_PRETRAINED_MODEL_ARCHIVE_LIST",
-            "TFRegNetForImageClassification",
-            "TFRegNetModel",
-            "TFRegNetPreTrainedModel",
-        ]
-    )
-    _import_structure["models.rembert"].extend(
-        [
-            "TF_REMBERT_PRETRAINED_MODEL_ARCHIVE_LIST",
-            "TFRemBertForCausalLM",
-            "TFRemBertForMaskedLM",
-            "TFRemBertForMultipleChoice",
-            "TFRemBertForQuestionAnswering",
-            "TFRemBertForSequenceClassification",
-            "TFRemBertForTokenClassification",
-            "TFRemBertLayer",
-            "TFRemBertModel",
-            "TFRemBertPreTrainedModel",
-        ]
-    )
-    _import_structure["models.resnet"].extend(
-        [
-            "TF_RESNET_PRETRAINED_MODEL_ARCHIVE_LIST",
-            "TFResNetForImageClassification",
-            "TFResNetModel",
-            "TFResNetPreTrainedModel",
-        ]
-    )
-    _import_structure["models.roberta"].extend(
-        [
-            "TF_ROBERTA_PRETRAINED_MODEL_ARCHIVE_LIST",
-            "TFRobertaForCausalLM",
-            "TFRobertaForMaskedLM",
-            "TFRobertaForMultipleChoice",
-            "TFRobertaForQuestionAnswering",
-            "TFRobertaForSequenceClassification",
-            "TFRobertaForTokenClassification",
-            "TFRobertaMainLayer",
-            "TFRobertaModel",
-            "TFRobertaPreTrainedModel",
-        ]
-    )
-    _import_structure["models.roberta_prelayernorm"].extend(
-        [
-            "TF_ROBERTA_PRELAYERNORM_PRETRAINED_MODEL_ARCHIVE_LIST",
-            "TFRobertaPreLayerNormForCausalLM",
-            "TFRobertaPreLayerNormForMaskedLM",
-            "TFRobertaPreLayerNormForMultipleChoice",
-            "TFRobertaPreLayerNormForQuestionAnswering",
-            "TFRobertaPreLayerNormForSequenceClassification",
-            "TFRobertaPreLayerNormForTokenClassification",
-            "TFRobertaPreLayerNormMainLayer",
-            "TFRobertaPreLayerNormModel",
-            "TFRobertaPreLayerNormPreTrainedModel",
-        ]
-    )
-    _import_structure["models.roformer"].extend(
-        [
-            "TF_ROFORMER_PRETRAINED_MODEL_ARCHIVE_LIST",
-            "TFRoFormerForCausalLM",
-            "TFRoFormerForMaskedLM",
-            "TFRoFormerForMultipleChoice",
-            "TFRoFormerForQuestionAnswering",
-            "TFRoFormerForSequenceClassification",
-            "TFRoFormerForTokenClassification",
-            "TFRoFormerLayer",
-            "TFRoFormerModel",
-            "TFRoFormerPreTrainedModel",
-        ]
-    )
-    _import_structure["models.sam"].extend(
-        [
-            "TF_SAM_PRETRAINED_MODEL_ARCHIVE_LIST",
-            "TFSamModel",
-            "TFSamPreTrainedModel",
-        ]
-    )
-    _import_structure["models.segformer"].extend(
-        [
-            "TF_SEGFORMER_PRETRAINED_MODEL_ARCHIVE_LIST",
-            "TFSegformerDecodeHead",
-            "TFSegformerForImageClassification",
-            "TFSegformerForSemanticSegmentation",
-            "TFSegformerModel",
-            "TFSegformerPreTrainedModel",
-        ]
-    )
-    _import_structure["models.speech_to_text"].extend(
-        [
-            "TF_SPEECH_TO_TEXT_PRETRAINED_MODEL_ARCHIVE_LIST",
-            "TFSpeech2TextForConditionalGeneration",
-            "TFSpeech2TextModel",
-            "TFSpeech2TextPreTrainedModel",
-        ]
-    )
-    _import_structure["models.swin"].extend(
-        [
-            "TF_SWIN_PRETRAINED_MODEL_ARCHIVE_LIST",
-            "TFSwinForImageClassification",
-            "TFSwinForMaskedImageModeling",
-            "TFSwinModel",
-            "TFSwinPreTrainedModel",
-        ]
-    )
-    _import_structure["models.t5"].extend(
-        [
-            "TF_T5_PRETRAINED_MODEL_ARCHIVE_LIST",
-            "TFT5EncoderModel",
-            "TFT5ForConditionalGeneration",
-            "TFT5Model",
-            "TFT5PreTrainedModel",
-        ]
-    )
-    _import_structure["models.tapas"].extend(
-        [
-            "TF_TAPAS_PRETRAINED_MODEL_ARCHIVE_LIST",
-            "TFTapasForMaskedLM",
-            "TFTapasForQuestionAnswering",
-            "TFTapasForSequenceClassification",
-            "TFTapasModel",
-            "TFTapasPreTrainedModel",
-        ]
-    )
-    _import_structure["models.transfo_xl"].extend(
-        [
-            "TF_TRANSFO_XL_PRETRAINED_MODEL_ARCHIVE_LIST",
-            "TFAdaptiveEmbedding",
-            "TFTransfoXLForSequenceClassification",
-            "TFTransfoXLLMHeadModel",
-            "TFTransfoXLMainLayer",
-            "TFTransfoXLModel",
-            "TFTransfoXLPreTrainedModel",
-        ]
-    )
-    _import_structure["models.vision_encoder_decoder"].extend(["TFVisionEncoderDecoderModel"])
-    _import_structure["models.vision_text_dual_encoder"].extend(["TFVisionTextDualEncoderModel"])
-    _import_structure["models.vit"].extend(
-        [
-            "TFViTForImageClassification",
-            "TFViTModel",
-            "TFViTPreTrainedModel",
-        ]
-    )
-    _import_structure["models.vit_mae"].extend(
-        [
-            "TFViTMAEForPreTraining",
-            "TFViTMAEModel",
-            "TFViTMAEPreTrainedModel",
-        ]
-    )
-    _import_structure["models.wav2vec2"].extend(
-        [
-            "TF_WAV_2_VEC_2_PRETRAINED_MODEL_ARCHIVE_LIST",
-            "TFWav2Vec2ForCTC",
-            "TFWav2Vec2ForSequenceClassification",
-            "TFWav2Vec2Model",
-            "TFWav2Vec2PreTrainedModel",
-        ]
-    )
-    _import_structure["models.whisper"].extend(
-        [
-            "TF_WHISPER_PRETRAINED_MODEL_ARCHIVE_LIST",
-            "TFWhisperForConditionalGeneration",
-            "TFWhisperModel",
-            "TFWhisperPreTrainedModel",
-        ]
-    )
-    _import_structure["models.xglm"].extend(
-        [
-            "TF_XGLM_PRETRAINED_MODEL_ARCHIVE_LIST",
-            "TFXGLMForCausalLM",
-            "TFXGLMModel",
-            "TFXGLMPreTrainedModel",
-        ]
-    )
-    _import_structure["models.xlm"].extend(
-        [
-            "TF_XLM_PRETRAINED_MODEL_ARCHIVE_LIST",
-            "TFXLMForMultipleChoice",
-            "TFXLMForQuestionAnsweringSimple",
-            "TFXLMForSequenceClassification",
-            "TFXLMForTokenClassification",
-            "TFXLMMainLayer",
-            "TFXLMModel",
-            "TFXLMPreTrainedModel",
-            "TFXLMWithLMHeadModel",
-        ]
-    )
-    _import_structure["models.xlm_roberta"].extend(
-        [
-            "TF_XLM_ROBERTA_PRETRAINED_MODEL_ARCHIVE_LIST",
-            "TFXLMRobertaForCausalLM",
-            "TFXLMRobertaForMaskedLM",
-            "TFXLMRobertaForMultipleChoice",
-            "TFXLMRobertaForQuestionAnswering",
-            "TFXLMRobertaForSequenceClassification",
-            "TFXLMRobertaForTokenClassification",
-            "TFXLMRobertaModel",
-            "TFXLMRobertaPreTrainedModel",
-        ]
-    )
-    _import_structure["models.xlnet"].extend(
-        [
-            "TF_XLNET_PRETRAINED_MODEL_ARCHIVE_LIST",
-            "TFXLNetForMultipleChoice",
-            "TFXLNetForQuestionAnsweringSimple",
-            "TFXLNetForSequenceClassification",
-            "TFXLNetForTokenClassification",
-            "TFXLNetLMHeadModel",
-            "TFXLNetMainLayer",
-            "TFXLNetModel",
-            "TFXLNetPreTrainedModel",
-        ]
-    )
-    _import_structure["optimization_tf"] = ["AdamWeightDecay", "GradientAccumulator", "WarmUp", "create_optimizer"]
-    _import_structure["tf_utils"] = []
-    _import_structure["trainer_tf"] = ["TFTrainer"]
-
-
-# FLAX-backed objects
-try:
-    if not is_flax_available():
-        raise OptionalDependencyNotAvailable()
-except OptionalDependencyNotAvailable:
-    from .utils import dummy_flax_objects
-
-    _import_structure["utils.dummy_flax_objects"] = [
-        name for name in dir(dummy_flax_objects) if not name.startswith("_")
-    ]
-else:
-    _import_structure["generation"].extend(
-        [
-            "FlaxForcedBOSTokenLogitsProcessor",
-            "FlaxForcedEOSTokenLogitsProcessor",
-            "FlaxGenerationMixin",
-            "FlaxLogitsProcessor",
-            "FlaxLogitsProcessorList",
-            "FlaxLogitsWarper",
-            "FlaxMinLengthLogitsProcessor",
-            "FlaxTemperatureLogitsWarper",
-            "FlaxTopKLogitsWarper",
-            "FlaxTopPLogitsWarper",
-        ]
-    )
-    _import_structure["generation_flax_utils"] = []
-    _import_structure["modeling_flax_outputs"] = []
-    _import_structure["modeling_flax_utils"] = ["FlaxPreTrainedModel"]
-    _import_structure["models.albert"].extend(
-        [
-            "FlaxAlbertForMaskedLM",
-            "FlaxAlbertForMultipleChoice",
-            "FlaxAlbertForPreTraining",
-            "FlaxAlbertForQuestionAnswering",
-            "FlaxAlbertForSequenceClassification",
-            "FlaxAlbertForTokenClassification",
-            "FlaxAlbertModel",
-            "FlaxAlbertPreTrainedModel",
-        ]
-    )
-    _import_structure["models.auto"].extend(
-        [
-            "FLAX_MODEL_FOR_AUDIO_CLASSIFICATION_MAPPING",
-            "FLAX_MODEL_FOR_CAUSAL_LM_MAPPING",
-            "FLAX_MODEL_FOR_IMAGE_CLASSIFICATION_MAPPING",
-            "FLAX_MODEL_FOR_MASKED_LM_MAPPING",
-            "FLAX_MODEL_FOR_MULTIPLE_CHOICE_MAPPING",
-            "FLAX_MODEL_FOR_NEXT_SENTENCE_PREDICTION_MAPPING",
-            "FLAX_MODEL_FOR_PRETRAINING_MAPPING",
-            "FLAX_MODEL_FOR_QUESTION_ANSWERING_MAPPING",
-            "FLAX_MODEL_FOR_SEQ_TO_SEQ_CAUSAL_LM_MAPPING",
-            "FLAX_MODEL_FOR_SEQUENCE_CLASSIFICATION_MAPPING",
-            "FLAX_MODEL_FOR_SPEECH_SEQ_2_SEQ_MAPPING",
-            "FLAX_MODEL_FOR_TOKEN_CLASSIFICATION_MAPPING",
-            "FLAX_MODEL_FOR_VISION_2_SEQ_MAPPING",
-            "FLAX_MODEL_MAPPING",
-            "FlaxAutoModel",
-            "FlaxAutoModelForCausalLM",
-            "FlaxAutoModelForImageClassification",
-            "FlaxAutoModelForMaskedLM",
-            "FlaxAutoModelForMultipleChoice",
-            "FlaxAutoModelForNextSentencePrediction",
-            "FlaxAutoModelForPreTraining",
-            "FlaxAutoModelForQuestionAnswering",
-            "FlaxAutoModelForSeq2SeqLM",
-            "FlaxAutoModelForSequenceClassification",
-            "FlaxAutoModelForSpeechSeq2Seq",
-            "FlaxAutoModelForTokenClassification",
-            "FlaxAutoModelForVision2Seq",
-        ]
-    )
-
-    # Flax models structure
-
-    _import_structure["models.bart"].extend(
-        [
-            "FlaxBartDecoderPreTrainedModel",
-            "FlaxBartForCausalLM",
-            "FlaxBartForConditionalGeneration",
-            "FlaxBartForQuestionAnswering",
-            "FlaxBartForSequenceClassification",
-            "FlaxBartModel",
-            "FlaxBartPreTrainedModel",
-        ]
-    )
-    _import_structure["models.beit"].extend(
-        [
-            "FlaxBeitForImageClassification",
-            "FlaxBeitForMaskedImageModeling",
-            "FlaxBeitModel",
-            "FlaxBeitPreTrainedModel",
-        ]
-    )
-
-    _import_structure["models.bert"].extend(
-        [
-            "FlaxBertForCausalLM",
-            "FlaxBertForMaskedLM",
-            "FlaxBertForMultipleChoice",
-            "FlaxBertForNextSentencePrediction",
-            "FlaxBertForPreTraining",
-            "FlaxBertForQuestionAnswering",
-            "FlaxBertForSequenceClassification",
-            "FlaxBertForTokenClassification",
-            "FlaxBertModel",
-            "FlaxBertPreTrainedModel",
-        ]
-    )
-    _import_structure["models.big_bird"].extend(
-        [
-            "FlaxBigBirdForCausalLM",
-            "FlaxBigBirdForMaskedLM",
-            "FlaxBigBirdForMultipleChoice",
-            "FlaxBigBirdForPreTraining",
-            "FlaxBigBirdForQuestionAnswering",
-            "FlaxBigBirdForSequenceClassification",
-            "FlaxBigBirdForTokenClassification",
-            "FlaxBigBirdModel",
-            "FlaxBigBirdPreTrainedModel",
-        ]
-    )
-    _import_structure["models.blenderbot"].extend(
-        ["FlaxBlenderbotForConditionalGeneration", "FlaxBlenderbotModel", "FlaxBlenderbotPreTrainedModel"]
-    )
-    _import_structure["models.blenderbot_small"].extend(
-        [
-            "FlaxBlenderbotSmallForConditionalGeneration",
-            "FlaxBlenderbotSmallModel",
-            "FlaxBlenderbotSmallPreTrainedModel",
-        ]
-    )
-    _import_structure["models.clip"].extend(
-        [
-            "FlaxCLIPModel",
-            "FlaxCLIPPreTrainedModel",
-            "FlaxCLIPTextModel",
-            "FlaxCLIPTextPreTrainedModel",
-            "FlaxCLIPVisionModel",
-            "FlaxCLIPVisionPreTrainedModel",
-        ]
-    )
-    _import_structure["models.distilbert"].extend(
-        [
-            "FlaxDistilBertForMaskedLM",
-            "FlaxDistilBertForMultipleChoice",
-            "FlaxDistilBertForQuestionAnswering",
-            "FlaxDistilBertForSequenceClassification",
-            "FlaxDistilBertForTokenClassification",
-            "FlaxDistilBertModel",
-            "FlaxDistilBertPreTrainedModel",
-        ]
-    )
-    _import_structure["models.electra"].extend(
-        [
-            "FlaxElectraForCausalLM",
-            "FlaxElectraForMaskedLM",
-            "FlaxElectraForMultipleChoice",
-            "FlaxElectraForPreTraining",
-            "FlaxElectraForQuestionAnswering",
-            "FlaxElectraForSequenceClassification",
-            "FlaxElectraForTokenClassification",
-            "FlaxElectraModel",
-            "FlaxElectraPreTrainedModel",
-        ]
-    )
-    _import_structure["models.encoder_decoder"].append("FlaxEncoderDecoderModel")
-    _import_structure["models.gpt2"].extend(["FlaxGPT2LMHeadModel", "FlaxGPT2Model", "FlaxGPT2PreTrainedModel"])
-    _import_structure["models.gpt_neo"].extend(
-        ["FlaxGPTNeoForCausalLM", "FlaxGPTNeoModel", "FlaxGPTNeoPreTrainedModel"]
-    )
-    _import_structure["models.gptj"].extend(["FlaxGPTJForCausalLM", "FlaxGPTJModel", "FlaxGPTJPreTrainedModel"])
-    _import_structure["models.longt5"].extend(
-        ["FlaxLongT5ForConditionalGeneration", "FlaxLongT5Model", "FlaxLongT5PreTrainedModel"]
-    )
-    _import_structure["models.marian"].extend(
-        [
-            "FlaxMarianModel",
-            "FlaxMarianMTModel",
-            "FlaxMarianPreTrainedModel",
-        ]
-    )
-    _import_structure["models.mbart"].extend(
-        [
-            "FlaxMBartForConditionalGeneration",
-            "FlaxMBartForQuestionAnswering",
-            "FlaxMBartForSequenceClassification",
-            "FlaxMBartModel",
-            "FlaxMBartPreTrainedModel",
-        ]
-    )
-    _import_structure["models.mt5"].extend(["FlaxMT5EncoderModel", "FlaxMT5ForConditionalGeneration", "FlaxMT5Model"])
-    _import_structure["models.opt"].extend(
-        [
-            "FlaxOPTForCausalLM",
-            "FlaxOPTModel",
-            "FlaxOPTPreTrainedModel",
-        ]
-    )
-    _import_structure["models.pegasus"].extend(
-        [
-            "FlaxPegasusForConditionalGeneration",
-            "FlaxPegasusModel",
-            "FlaxPegasusPreTrainedModel",
-        ]
-    )
-    _import_structure["models.regnet"].extend(
-        ["FlaxRegNetForImageClassification", "FlaxRegNetModel", "FlaxRegNetPreTrainedModel"]
-    )
-    _import_structure["models.resnet"].extend(
-        ["FlaxResNetForImageClassification", "FlaxResNetModel", "FlaxResNetPreTrainedModel"]
-    )
-    _import_structure["models.roberta"].extend(
-        [
-            "FlaxRobertaForCausalLM",
-            "FlaxRobertaForMaskedLM",
-            "FlaxRobertaForMultipleChoice",
-            "FlaxRobertaForQuestionAnswering",
-            "FlaxRobertaForSequenceClassification",
-            "FlaxRobertaForTokenClassification",
-            "FlaxRobertaModel",
-            "FlaxRobertaPreTrainedModel",
-        ]
-    )
-    _import_structure["models.roberta_prelayernorm"].extend(
-        [
-            "FlaxRobertaPreLayerNormForCausalLM",
-            "FlaxRobertaPreLayerNormForMaskedLM",
-            "FlaxRobertaPreLayerNormForMultipleChoice",
-            "FlaxRobertaPreLayerNormForQuestionAnswering",
-            "FlaxRobertaPreLayerNormForSequenceClassification",
-            "FlaxRobertaPreLayerNormForTokenClassification",
-            "FlaxRobertaPreLayerNormModel",
-            "FlaxRobertaPreLayerNormPreTrainedModel",
-        ]
-    )
-    _import_structure["models.roformer"].extend(
-        [
-            "FlaxRoFormerForMaskedLM",
-            "FlaxRoFormerForMultipleChoice",
-            "FlaxRoFormerForQuestionAnswering",
-            "FlaxRoFormerForSequenceClassification",
-            "FlaxRoFormerForTokenClassification",
-            "FlaxRoFormerModel",
-            "FlaxRoFormerPreTrainedModel",
-        ]
-    )
-    _import_structure["models.speech_encoder_decoder"].append("FlaxSpeechEncoderDecoderModel")
-    _import_structure["models.t5"].extend(
-        ["FlaxT5EncoderModel", "FlaxT5ForConditionalGeneration", "FlaxT5Model", "FlaxT5PreTrainedModel"]
-    )
-    _import_structure["models.vision_encoder_decoder"].append("FlaxVisionEncoderDecoderModel")
-    _import_structure["models.vision_text_dual_encoder"].extend(["FlaxVisionTextDualEncoderModel"])
-    _import_structure["models.vit"].extend(["FlaxViTForImageClassification", "FlaxViTModel", "FlaxViTPreTrainedModel"])
-    _import_structure["models.wav2vec2"].extend(
-        ["FlaxWav2Vec2ForCTC", "FlaxWav2Vec2ForPreTraining", "FlaxWav2Vec2Model", "FlaxWav2Vec2PreTrainedModel"]
-    )
-    _import_structure["models.whisper"].extend(
-        [
-            "FlaxWhisperForConditionalGeneration",
-            "FlaxWhisperModel",
-            "FlaxWhisperPreTrainedModel",
-            "FlaxWhisperForAudioClassification",
-        ]
-    )
-    _import_structure["models.xglm"].extend(
-        [
-            "FlaxXGLMForCausalLM",
-            "FlaxXGLMModel",
-            "FlaxXGLMPreTrainedModel",
-        ]
-    )
-    _import_structure["models.xlm_roberta"].extend(
-        [
-            "FLAX_XLM_ROBERTA_PRETRAINED_MODEL_ARCHIVE_LIST",
-            "FlaxXLMRobertaForMaskedLM",
-            "FlaxXLMRobertaForMultipleChoice",
-            "FlaxXLMRobertaForQuestionAnswering",
-            "FlaxXLMRobertaForSequenceClassification",
-            "FlaxXLMRobertaForTokenClassification",
-            "FlaxXLMRobertaModel",
-            "FlaxXLMRobertaForCausalLM",
-            "FlaxXLMRobertaPreTrainedModel",
-        ]
-    )
-
-
-# Direct imports for type-checking
-if TYPE_CHECKING:
-    # Configuration
-    from .configuration_utils import PretrainedConfig
-
-    # Data
-    from .data import (
-        DataProcessor,
-        InputExample,
-        InputFeatures,
-        SingleSentenceClassificationProcessor,
-        SquadExample,
-        SquadFeatures,
-        SquadV1Processor,
-        SquadV2Processor,
-        glue_compute_metrics,
-        glue_convert_examples_to_features,
-        glue_output_modes,
-        glue_processors,
-        glue_tasks_num_labels,
-        squad_convert_examples_to_features,
-        xnli_compute_metrics,
-        xnli_output_modes,
-        xnli_processors,
-        xnli_tasks_num_labels,
-    )
-    from .data.data_collator import (
-        DataCollator,
-        DataCollatorForLanguageModeling,
-        DataCollatorForPermutationLanguageModeling,
-        DataCollatorForSeq2Seq,
-        DataCollatorForSOP,
-        DataCollatorForTokenClassification,
-        DataCollatorForWholeWordMask,
-        DataCollatorWithPadding,
-        DefaultDataCollator,
-        default_data_collator,
-    )
-    from .feature_extraction_sequence_utils import SequenceFeatureExtractor
-
-    # Feature Extractor
-    from .feature_extraction_utils import BatchFeature, FeatureExtractionMixin
-
-    # Generation
-    from .generation import GenerationConfig, TextIteratorStreamer, TextStreamer
-    from .hf_argparser import HfArgumentParser
-
-    # Integrations
-    from .integrations import (
-        is_clearml_available,
-        is_comet_available,
-        is_neptune_available,
-        is_optuna_available,
-        is_ray_available,
-        is_ray_tune_available,
-        is_sigopt_available,
-        is_tensorboard_available,
-        is_wandb_available,
-    )
-
-    # Model Cards
-    from .modelcard import ModelCard
-
-    # TF 2.0 <=> PyTorch conversion utilities
-    from .modeling_tf_pytorch_utils import (
-        convert_tf_weight_name_to_pt_weight_name,
-        load_pytorch_checkpoint_in_tf2_model,
-        load_pytorch_model_in_tf2_model,
-        load_pytorch_weights_in_tf2_model,
-        load_tf2_checkpoint_in_pytorch_model,
-        load_tf2_model_in_pytorch_model,
-        load_tf2_weights_in_pytorch_model,
-    )
-    from .models.albert import ALBERT_PRETRAINED_CONFIG_ARCHIVE_MAP, AlbertConfig
-    from .models.align import (
-        ALIGN_PRETRAINED_CONFIG_ARCHIVE_MAP,
-        AlignConfig,
-        AlignProcessor,
-        AlignTextConfig,
-        AlignVisionConfig,
-    )
-    from .models.altclip import (
-        ALTCLIP_PRETRAINED_CONFIG_ARCHIVE_MAP,
-        AltCLIPConfig,
-        AltCLIPProcessor,
-        AltCLIPTextConfig,
-        AltCLIPVisionConfig,
-    )
-    from .models.audio_spectrogram_transformer import (
-        AUDIO_SPECTROGRAM_TRANSFORMER_PRETRAINED_CONFIG_ARCHIVE_MAP,
-        ASTConfig,
-    )
-    from .models.auto import (
-        ALL_PRETRAINED_CONFIG_ARCHIVE_MAP,
-        CONFIG_MAPPING,
-        FEATURE_EXTRACTOR_MAPPING,
-        IMAGE_PROCESSOR_MAPPING,
-        MODEL_NAMES_MAPPING,
-        PROCESSOR_MAPPING,
-        TOKENIZER_MAPPING,
-        AutoConfig,
-        AutoFeatureExtractor,
-        AutoImageProcessor,
-        AutoProcessor,
-        AutoTokenizer,
-    )
-    from .models.autoformer import (
-        AUTOFORMER_PRETRAINED_CONFIG_ARCHIVE_MAP,
-        AutoformerConfig,
-    )
-    from .models.bart import BartConfig, BartTokenizer
-    from .models.beit import BEIT_PRETRAINED_CONFIG_ARCHIVE_MAP, BeitConfig
-    from .models.bert import (
-        BERT_PRETRAINED_CONFIG_ARCHIVE_MAP,
-        BasicTokenizer,
-        BertConfig,
-        BertTokenizer,
-        WordpieceTokenizer,
-    )
-    from .models.bert_generation import BertGenerationConfig
-    from .models.bert_japanese import BertJapaneseTokenizer, CharacterTokenizer, MecabTokenizer
-    from .models.bertweet import BertweetTokenizer
-    from .models.big_bird import BIG_BIRD_PRETRAINED_CONFIG_ARCHIVE_MAP, BigBirdConfig
-    from .models.bigbird_pegasus import BIGBIRD_PEGASUS_PRETRAINED_CONFIG_ARCHIVE_MAP, BigBirdPegasusConfig
-    from .models.biogpt import BIOGPT_PRETRAINED_CONFIG_ARCHIVE_MAP, BioGptConfig, BioGptTokenizer
-    from .models.bit import BIT_PRETRAINED_CONFIG_ARCHIVE_MAP, BitConfig
-    from .models.blenderbot import BLENDERBOT_PRETRAINED_CONFIG_ARCHIVE_MAP, BlenderbotConfig, BlenderbotTokenizer
-    from .models.blenderbot_small import (
-        BLENDERBOT_SMALL_PRETRAINED_CONFIG_ARCHIVE_MAP,
-        BlenderbotSmallConfig,
-        BlenderbotSmallTokenizer,
-    )
-    from .models.blip import (
-        BLIP_PRETRAINED_CONFIG_ARCHIVE_MAP,
-        BlipConfig,
-        BlipProcessor,
-        BlipTextConfig,
-        BlipVisionConfig,
-    )
-    from .models.blip_2 import (
-        BLIP_2_PRETRAINED_CONFIG_ARCHIVE_MAP,
-        Blip2Config,
-        Blip2Processor,
-        Blip2QFormerConfig,
-        Blip2VisionConfig,
-    )
-    from .models.bloom import BLOOM_PRETRAINED_CONFIG_ARCHIVE_MAP, BloomConfig
-    from .models.bridgetower import (
-        BRIDGETOWER_PRETRAINED_CONFIG_ARCHIVE_MAP,
-        BridgeTowerConfig,
-        BridgeTowerProcessor,
-        BridgeTowerTextConfig,
-        BridgeTowerVisionConfig,
-    )
-    from .models.byt5 import ByT5Tokenizer
-    from .models.camembert import CAMEMBERT_PRETRAINED_CONFIG_ARCHIVE_MAP, CamembertConfig
-    from .models.canine import CANINE_PRETRAINED_CONFIG_ARCHIVE_MAP, CanineConfig, CanineTokenizer
-    from .models.chinese_clip import (
-        CHINESE_CLIP_PRETRAINED_CONFIG_ARCHIVE_MAP,
-        ChineseCLIPConfig,
-        ChineseCLIPProcessor,
-        ChineseCLIPTextConfig,
-        ChineseCLIPVisionConfig,
-    )
-    from .models.clap import (
-        CLAP_PRETRAINED_MODEL_ARCHIVE_LIST,
-        ClapAudioConfig,
-        ClapConfig,
-        ClapProcessor,
-        ClapTextConfig,
-    )
-    from .models.clip import (
-        CLIP_PRETRAINED_CONFIG_ARCHIVE_MAP,
-        CLIPConfig,
-        CLIPProcessor,
-        CLIPTextConfig,
-        CLIPTokenizer,
-        CLIPVisionConfig,
-    )
-    from .models.clipseg import (
-        CLIPSEG_PRETRAINED_CONFIG_ARCHIVE_MAP,
-        CLIPSegConfig,
-        CLIPSegProcessor,
-        CLIPSegTextConfig,
-        CLIPSegVisionConfig,
-    )
-    from .models.codegen import CODEGEN_PRETRAINED_CONFIG_ARCHIVE_MAP, CodeGenConfig, CodeGenTokenizer
-    from .models.conditional_detr import CONDITIONAL_DETR_PRETRAINED_CONFIG_ARCHIVE_MAP, ConditionalDetrConfig
-    from .models.convbert import CONVBERT_PRETRAINED_CONFIG_ARCHIVE_MAP, ConvBertConfig, ConvBertTokenizer
-    from .models.convnext import CONVNEXT_PRETRAINED_CONFIG_ARCHIVE_MAP, ConvNextConfig
-    from .models.convnextv2 import CONVNEXTV2_PRETRAINED_CONFIG_ARCHIVE_MAP, ConvNextV2Config
-    from .models.cpmant import CPMANT_PRETRAINED_CONFIG_ARCHIVE_MAP, CpmAntConfig, CpmAntTokenizer
-    from .models.ctrl import CTRL_PRETRAINED_CONFIG_ARCHIVE_MAP, CTRLConfig, CTRLTokenizer
-    from .models.cvt import CVT_PRETRAINED_CONFIG_ARCHIVE_MAP, CvtConfig
-    from .models.data2vec import (
-        DATA2VEC_TEXT_PRETRAINED_CONFIG_ARCHIVE_MAP,
-        DATA2VEC_VISION_PRETRAINED_CONFIG_ARCHIVE_MAP,
-        Data2VecAudioConfig,
-        Data2VecTextConfig,
-        Data2VecVisionConfig,
-    )
-    from .models.deberta import DEBERTA_PRETRAINED_CONFIG_ARCHIVE_MAP, DebertaConfig, DebertaTokenizer
-    from .models.deberta_v2 import DEBERTA_V2_PRETRAINED_CONFIG_ARCHIVE_MAP, DebertaV2Config
-    from .models.decision_transformer import (
-        DECISION_TRANSFORMER_PRETRAINED_CONFIG_ARCHIVE_MAP,
-        DecisionTransformerConfig,
-    )
-    from .models.deformable_detr import DEFORMABLE_DETR_PRETRAINED_CONFIG_ARCHIVE_MAP, DeformableDetrConfig
-    from .models.deit import DEIT_PRETRAINED_CONFIG_ARCHIVE_MAP, DeiTConfig
-    from .models.deta import DETA_PRETRAINED_CONFIG_ARCHIVE_MAP, DetaConfig
-    from .models.detr import DETR_PRETRAINED_CONFIG_ARCHIVE_MAP, DetrConfig
-    from .models.dinat import DINAT_PRETRAINED_CONFIG_ARCHIVE_MAP, DinatConfig
-    from .models.distilbert import DISTILBERT_PRETRAINED_CONFIG_ARCHIVE_MAP, DistilBertConfig, DistilBertTokenizer
-    from .models.donut import DONUT_SWIN_PRETRAINED_CONFIG_ARCHIVE_MAP, DonutProcessor, DonutSwinConfig
-    from .models.dpr import (
-        DPR_PRETRAINED_CONFIG_ARCHIVE_MAP,
-        DPRConfig,
-        DPRContextEncoderTokenizer,
-        DPRQuestionEncoderTokenizer,
-        DPRReaderOutput,
-        DPRReaderTokenizer,
-    )
-    from .models.dpt import DPT_PRETRAINED_CONFIG_ARCHIVE_MAP, DPTConfig
-    from .models.efficientformer import EFFICIENTFORMER_PRETRAINED_CONFIG_ARCHIVE_MAP, EfficientFormerConfig
-    from .models.efficientnet import EFFICIENTNET_PRETRAINED_CONFIG_ARCHIVE_MAP, EfficientNetConfig
-    from .models.electra import ELECTRA_PRETRAINED_CONFIG_ARCHIVE_MAP, ElectraConfig, ElectraTokenizer
-    from .models.encodec import (
-        ENCODEC_PRETRAINED_CONFIG_ARCHIVE_MAP,
-        EncodecConfig,
-    )
-    from .models.encoder_decoder import EncoderDecoderConfig
-    from .models.ernie import ERNIE_PRETRAINED_CONFIG_ARCHIVE_MAP, ErnieConfig
-    from .models.ernie_m import ERNIE_M_PRETRAINED_CONFIG_ARCHIVE_MAP, ErnieMConfig
-    from .models.esm import ESM_PRETRAINED_CONFIG_ARCHIVE_MAP, EsmConfig, EsmTokenizer
-    from .models.flaubert import FLAUBERT_PRETRAINED_CONFIG_ARCHIVE_MAP, FlaubertConfig, FlaubertTokenizer
-    from .models.flava import (
-        FLAVA_PRETRAINED_CONFIG_ARCHIVE_MAP,
-        FlavaConfig,
-        FlavaImageCodebookConfig,
-        FlavaImageConfig,
-        FlavaMultimodalConfig,
-        FlavaTextConfig,
-    )
-    from .models.fnet import FNET_PRETRAINED_CONFIG_ARCHIVE_MAP, FNetConfig
-    from .models.focalnet import FOCALNET_PRETRAINED_CONFIG_ARCHIVE_MAP, FocalNetConfig
-    from .models.fsmt import FSMT_PRETRAINED_CONFIG_ARCHIVE_MAP, FSMTConfig, FSMTTokenizer
-    from .models.funnel import FUNNEL_PRETRAINED_CONFIG_ARCHIVE_MAP, FunnelConfig, FunnelTokenizer
-    from .models.git import GIT_PRETRAINED_CONFIG_ARCHIVE_MAP, GitConfig, GitProcessor, GitVisionConfig
-    from .models.glpn import GLPN_PRETRAINED_CONFIG_ARCHIVE_MAP, GLPNConfig
-    from .models.gpt2 import GPT2_PRETRAINED_CONFIG_ARCHIVE_MAP, GPT2Config, GPT2Tokenizer
-    from .models.gpt_bigcode import GPT_BIGCODE_PRETRAINED_CONFIG_ARCHIVE_MAP, GPTBigCodeConfig
-    from .models.gpt_neo import GPT_NEO_PRETRAINED_CONFIG_ARCHIVE_MAP, GPTNeoConfig
-    from .models.gpt_neox import GPT_NEOX_PRETRAINED_CONFIG_ARCHIVE_MAP, GPTNeoXConfig
-    from .models.gpt_neox_japanese import GPT_NEOX_JAPANESE_PRETRAINED_CONFIG_ARCHIVE_MAP, GPTNeoXJapaneseConfig
-    from .models.gptj import GPTJ_PRETRAINED_CONFIG_ARCHIVE_MAP, GPTJConfig
-    from .models.gptsan_japanese import (
-        GPTSAN_JAPANESE_PRETRAINED_CONFIG_ARCHIVE_MAP,
-        GPTSanJapaneseConfig,
-        GPTSanJapaneseTokenizer,
-    )
-    from .models.graphormer import GRAPHORMER_PRETRAINED_CONFIG_ARCHIVE_MAP, GraphormerConfig
-    from .models.groupvit import (
-        GROUPVIT_PRETRAINED_CONFIG_ARCHIVE_MAP,
-        GroupViTConfig,
-        GroupViTTextConfig,
-        GroupViTVisionConfig,
-    )
-    from .models.herbert import HerbertTokenizer
-    from .models.hubert import HUBERT_PRETRAINED_CONFIG_ARCHIVE_MAP, HubertConfig
-    from .models.ibert import IBERT_PRETRAINED_CONFIG_ARCHIVE_MAP, IBertConfig
-    from .models.imagegpt import IMAGEGPT_PRETRAINED_CONFIG_ARCHIVE_MAP, ImageGPTConfig
-    from .models.informer import INFORMER_PRETRAINED_CONFIG_ARCHIVE_MAP, InformerConfig
-    from .models.instructblip import (
-        INSTRUCTBLIP_PRETRAINED_CONFIG_ARCHIVE_MAP,
-        InstructBlipConfig,
-        InstructBlipProcessor,
-        InstructBlipQFormerConfig,
-        InstructBlipVisionConfig,
-    )
-    from .models.jukebox import (
-        JUKEBOX_PRETRAINED_CONFIG_ARCHIVE_MAP,
-        JukeboxConfig,
-        JukeboxPriorConfig,
-        JukeboxTokenizer,
-        JukeboxVQVAEConfig,
-    )
-    from .models.layoutlm import LAYOUTLM_PRETRAINED_CONFIG_ARCHIVE_MAP, LayoutLMConfig, LayoutLMTokenizer
-    from .models.layoutlmv2 import (
-        LAYOUTLMV2_PRETRAINED_CONFIG_ARCHIVE_MAP,
-        LayoutLMv2Config,
-        LayoutLMv2FeatureExtractor,
-        LayoutLMv2ImageProcessor,
-        LayoutLMv2Processor,
-        LayoutLMv2Tokenizer,
-    )
-    from .models.layoutlmv3 import (
-        LAYOUTLMV3_PRETRAINED_CONFIG_ARCHIVE_MAP,
-        LayoutLMv3Config,
-        LayoutLMv3FeatureExtractor,
-        LayoutLMv3ImageProcessor,
-        LayoutLMv3Processor,
-        LayoutLMv3Tokenizer,
-    )
-    from .models.layoutxlm import LayoutXLMProcessor
-    from .models.led import LED_PRETRAINED_CONFIG_ARCHIVE_MAP, LEDConfig, LEDTokenizer
-    from .models.levit import LEVIT_PRETRAINED_CONFIG_ARCHIVE_MAP, LevitConfig
-    from .models.lilt import LILT_PRETRAINED_CONFIG_ARCHIVE_MAP, LiltConfig
-    from .models.llama import LLAMA_PRETRAINED_CONFIG_ARCHIVE_MAP, LlamaConfig
-    from .models.longformer import LONGFORMER_PRETRAINED_CONFIG_ARCHIVE_MAP, LongformerConfig, LongformerTokenizer
-    from .models.longt5 import LONGT5_PRETRAINED_CONFIG_ARCHIVE_MAP, LongT5Config
-    from .models.luke import LUKE_PRETRAINED_CONFIG_ARCHIVE_MAP, LukeConfig, LukeTokenizer
-    from .models.lxmert import LXMERT_PRETRAINED_CONFIG_ARCHIVE_MAP, LxmertConfig, LxmertTokenizer
-    from .models.m2m_100 import M2M_100_PRETRAINED_CONFIG_ARCHIVE_MAP, M2M100Config
-    from .models.marian import MarianConfig
-    from .models.markuplm import (
-        MARKUPLM_PRETRAINED_CONFIG_ARCHIVE_MAP,
-        MarkupLMConfig,
-        MarkupLMFeatureExtractor,
-        MarkupLMProcessor,
-        MarkupLMTokenizer,
-    )
-    from .models.mask2former import MASK2FORMER_PRETRAINED_CONFIG_ARCHIVE_MAP, Mask2FormerConfig
-    from .models.maskformer import MASKFORMER_PRETRAINED_CONFIG_ARCHIVE_MAP, MaskFormerConfig, MaskFormerSwinConfig
-    from .models.mbart import MBartConfig
-    from .models.mctct import MCTCT_PRETRAINED_CONFIG_ARCHIVE_MAP, MCTCTConfig, MCTCTProcessor
-    from .models.mega import MEGA_PRETRAINED_CONFIG_ARCHIVE_MAP, MegaConfig
-    from .models.megatron_bert import MEGATRON_BERT_PRETRAINED_CONFIG_ARCHIVE_MAP, MegatronBertConfig
-    from .models.mgp_str import MGP_STR_PRETRAINED_CONFIG_ARCHIVE_MAP, MgpstrConfig, MgpstrProcessor, MgpstrTokenizer
-    from .models.mmbt import MMBTConfig
-    from .models.mobilebert import MOBILEBERT_PRETRAINED_CONFIG_ARCHIVE_MAP, MobileBertConfig, MobileBertTokenizer
-    from .models.mobilenet_v1 import MOBILENET_V1_PRETRAINED_CONFIG_ARCHIVE_MAP, MobileNetV1Config
-    from .models.mobilenet_v2 import MOBILENET_V2_PRETRAINED_CONFIG_ARCHIVE_MAP, MobileNetV2Config
-    from .models.mobilevit import MOBILEVIT_PRETRAINED_CONFIG_ARCHIVE_MAP, MobileViTConfig
-    from .models.mobilevitv2 import MOBILEVITV2_PRETRAINED_CONFIG_ARCHIVE_MAP, MobileViTV2Config
-    from .models.mpnet import MPNET_PRETRAINED_CONFIG_ARCHIVE_MAP, MPNetConfig, MPNetTokenizer
-    from .models.mt5 import MT5Config
-    from .models.mvp import MvpConfig, MvpTokenizer
-    from .models.nat import NAT_PRETRAINED_CONFIG_ARCHIVE_MAP, NatConfig
-    from .models.nezha import NEZHA_PRETRAINED_CONFIG_ARCHIVE_MAP, NezhaConfig
-    from .models.nllb_moe import NLLB_MOE_PRETRAINED_CONFIG_ARCHIVE_MAP, NllbMoeConfig
-    from .models.nystromformer import NYSTROMFORMER_PRETRAINED_CONFIG_ARCHIVE_MAP, NystromformerConfig
-    from .models.oneformer import ONEFORMER_PRETRAINED_CONFIG_ARCHIVE_MAP, OneFormerConfig, OneFormerProcessor
-    from .models.open_llama import OPEN_LLAMA_PRETRAINED_CONFIG_ARCHIVE_MAP, OpenLlamaConfig
-    from .models.openai import OPENAI_GPT_PRETRAINED_CONFIG_ARCHIVE_MAP, OpenAIGPTConfig, OpenAIGPTTokenizer
-    from .models.opt import OPTConfig
-    from .models.owlvit import (
-        OWLVIT_PRETRAINED_CONFIG_ARCHIVE_MAP,
-        OwlViTConfig,
-        OwlViTProcessor,
-        OwlViTTextConfig,
-        OwlViTVisionConfig,
-    )
-    from .models.pegasus import PEGASUS_PRETRAINED_CONFIG_ARCHIVE_MAP, PegasusConfig, PegasusTokenizer
-    from .models.pegasus_x import PEGASUS_X_PRETRAINED_CONFIG_ARCHIVE_MAP, PegasusXConfig
-    from .models.perceiver import PERCEIVER_PRETRAINED_CONFIG_ARCHIVE_MAP, PerceiverConfig, PerceiverTokenizer
-    from .models.phobert import PhobertTokenizer
-    from .models.pix2struct import (
-        PIX2STRUCT_PRETRAINED_CONFIG_ARCHIVE_MAP,
-        Pix2StructConfig,
-        Pix2StructProcessor,
-        Pix2StructTextConfig,
-        Pix2StructVisionConfig,
-    )
-    from .models.plbart import PLBART_PRETRAINED_CONFIG_ARCHIVE_MAP, PLBartConfig
-    from .models.poolformer import POOLFORMER_PRETRAINED_CONFIG_ARCHIVE_MAP, PoolFormerConfig
-    from .models.prophetnet import PROPHETNET_PRETRAINED_CONFIG_ARCHIVE_MAP, ProphetNetConfig, ProphetNetTokenizer
-    from .models.qdqbert import QDQBERT_PRETRAINED_CONFIG_ARCHIVE_MAP, QDQBertConfig
-    from .models.rag import RagConfig, RagRetriever, RagTokenizer
-    from .models.realm import REALM_PRETRAINED_CONFIG_ARCHIVE_MAP, RealmConfig, RealmTokenizer
-    from .models.reformer import REFORMER_PRETRAINED_CONFIG_ARCHIVE_MAP, ReformerConfig
-    from .models.regnet import REGNET_PRETRAINED_CONFIG_ARCHIVE_MAP, RegNetConfig
-    from .models.rembert import REMBERT_PRETRAINED_CONFIG_ARCHIVE_MAP, RemBertConfig
-    from .models.resnet import RESNET_PRETRAINED_CONFIG_ARCHIVE_MAP, ResNetConfig
-    from .models.retribert import RETRIBERT_PRETRAINED_CONFIG_ARCHIVE_MAP, RetriBertConfig, RetriBertTokenizer
-    from .models.roberta import ROBERTA_PRETRAINED_CONFIG_ARCHIVE_MAP, RobertaConfig, RobertaTokenizer
-    from .models.roberta_prelayernorm import (
-        ROBERTA_PRELAYERNORM_PRETRAINED_CONFIG_ARCHIVE_MAP,
-        RobertaPreLayerNormConfig,
-    )
-    from .models.roc_bert import ROC_BERT_PRETRAINED_CONFIG_ARCHIVE_MAP, RoCBertConfig, RoCBertTokenizer
-    from .models.roformer import ROFORMER_PRETRAINED_CONFIG_ARCHIVE_MAP, RoFormerConfig, RoFormerTokenizer
-    from .models.rwkv import RWKV_PRETRAINED_CONFIG_ARCHIVE_MAP, RwkvConfig
-    from .models.sam import (
-        SAM_PRETRAINED_CONFIG_ARCHIVE_MAP,
-        SamConfig,
-        SamMaskDecoderConfig,
-        SamProcessor,
-        SamPromptEncoderConfig,
-        SamVisionConfig,
-    )
-    from .models.segformer import SEGFORMER_PRETRAINED_CONFIG_ARCHIVE_MAP, SegformerConfig
-    from .models.sew import SEW_PRETRAINED_CONFIG_ARCHIVE_MAP, SEWConfig
-    from .models.sew_d import SEW_D_PRETRAINED_CONFIG_ARCHIVE_MAP, SEWDConfig
-    from .models.speech_encoder_decoder import SpeechEncoderDecoderConfig
-    from .models.speech_to_text import (
-        SPEECH_TO_TEXT_PRETRAINED_CONFIG_ARCHIVE_MAP,
-        Speech2TextConfig,
-        Speech2TextProcessor,
-    )
-    from .models.speech_to_text_2 import (
-        SPEECH_TO_TEXT_2_PRETRAINED_CONFIG_ARCHIVE_MAP,
-        Speech2Text2Config,
-        Speech2Text2Processor,
-        Speech2Text2Tokenizer,
-    )
-    from .models.speecht5 import (
-        SPEECHT5_PRETRAINED_CONFIG_ARCHIVE_MAP,
-        SPEECHT5_PRETRAINED_HIFIGAN_CONFIG_ARCHIVE_MAP,
-        SpeechT5Config,
-        SpeechT5HifiGanConfig,
-        SpeechT5Processor,
-    )
-    from .models.splinter import SPLINTER_PRETRAINED_CONFIG_ARCHIVE_MAP, SplinterConfig, SplinterTokenizer
-    from .models.squeezebert import SQUEEZEBERT_PRETRAINED_CONFIG_ARCHIVE_MAP, SqueezeBertConfig, SqueezeBertTokenizer
-    from .models.swiftformer import SWIFTFORMER_PRETRAINED_CONFIG_ARCHIVE_MAP, SwiftFormerConfig
-    from .models.swin import SWIN_PRETRAINED_CONFIG_ARCHIVE_MAP, SwinConfig
-    from .models.swin2sr import SWIN2SR_PRETRAINED_CONFIG_ARCHIVE_MAP, Swin2SRConfig
-    from .models.swinv2 import SWINV2_PRETRAINED_CONFIG_ARCHIVE_MAP, Swinv2Config
-    from .models.switch_transformers import SWITCH_TRANSFORMERS_PRETRAINED_CONFIG_ARCHIVE_MAP, SwitchTransformersConfig
-    from .models.t5 import T5_PRETRAINED_CONFIG_ARCHIVE_MAP, T5Config
-    from .models.table_transformer import TABLE_TRANSFORMER_PRETRAINED_CONFIG_ARCHIVE_MAP, TableTransformerConfig
-    from .models.tapas import TAPAS_PRETRAINED_CONFIG_ARCHIVE_MAP, TapasConfig, TapasTokenizer
-    from .models.tapex import TapexTokenizer
-    from .models.time_series_transformer import (
-        TIME_SERIES_TRANSFORMER_PRETRAINED_CONFIG_ARCHIVE_MAP,
-        TimeSeriesTransformerConfig,
-    )
-    from .models.timesformer import TIMESFORMER_PRETRAINED_CONFIG_ARCHIVE_MAP, TimesformerConfig
-    from .models.timm_backbone import TimmBackboneConfig
-    from .models.trajectory_transformer import (
-        TRAJECTORY_TRANSFORMER_PRETRAINED_CONFIG_ARCHIVE_MAP,
-        TrajectoryTransformerConfig,
-    )
-    from .models.transfo_xl import (
-        TRANSFO_XL_PRETRAINED_CONFIG_ARCHIVE_MAP,
-        TransfoXLConfig,
-        TransfoXLCorpus,
-        TransfoXLTokenizer,
-    )
-    from .models.trocr import TROCR_PRETRAINED_CONFIG_ARCHIVE_MAP, TrOCRConfig, TrOCRProcessor
-    from .models.tvlt import TVLT_PRETRAINED_CONFIG_ARCHIVE_MAP, TvltConfig, TvltProcessor
-    from .models.unispeech import UNISPEECH_PRETRAINED_CONFIG_ARCHIVE_MAP, UniSpeechConfig
-    from .models.unispeech_sat import UNISPEECH_SAT_PRETRAINED_CONFIG_ARCHIVE_MAP, UniSpeechSatConfig
-    from .models.upernet import UperNetConfig
-    from .models.van import VAN_PRETRAINED_CONFIG_ARCHIVE_MAP, VanConfig
-    from .models.videomae import VIDEOMAE_PRETRAINED_CONFIG_ARCHIVE_MAP, VideoMAEConfig
-    from .models.vilt import (
-        VILT_PRETRAINED_CONFIG_ARCHIVE_MAP,
-        ViltConfig,
-        ViltFeatureExtractor,
-        ViltImageProcessor,
-        ViltProcessor,
-    )
-    from .models.vision_encoder_decoder import VisionEncoderDecoderConfig
-    from .models.vision_text_dual_encoder import VisionTextDualEncoderConfig, VisionTextDualEncoderProcessor
-    from .models.visual_bert import VISUAL_BERT_PRETRAINED_CONFIG_ARCHIVE_MAP, VisualBertConfig
-    from .models.vit import VIT_PRETRAINED_CONFIG_ARCHIVE_MAP, ViTConfig
-    from .models.vit_hybrid import VIT_HYBRID_PRETRAINED_CONFIG_ARCHIVE_MAP, ViTHybridConfig
-    from .models.vit_mae import VIT_MAE_PRETRAINED_CONFIG_ARCHIVE_MAP, ViTMAEConfig
-    from .models.vit_msn import VIT_MSN_PRETRAINED_CONFIG_ARCHIVE_MAP, ViTMSNConfig
-    from .models.wav2vec2 import (
-        WAV_2_VEC_2_PRETRAINED_CONFIG_ARCHIVE_MAP,
-        Wav2Vec2Config,
-        Wav2Vec2CTCTokenizer,
-        Wav2Vec2FeatureExtractor,
-        Wav2Vec2Processor,
-        Wav2Vec2Tokenizer,
-    )
-    from .models.wav2vec2_conformer import WAV2VEC2_CONFORMER_PRETRAINED_CONFIG_ARCHIVE_MAP, Wav2Vec2ConformerConfig
-    from .models.wav2vec2_phoneme import Wav2Vec2PhonemeCTCTokenizer
-    from .models.wav2vec2_with_lm import Wav2Vec2ProcessorWithLM
-    from .models.wavlm import WAVLM_PRETRAINED_CONFIG_ARCHIVE_MAP, WavLMConfig
-    from .models.whisper import (
-        WHISPER_PRETRAINED_CONFIG_ARCHIVE_MAP,
-        WhisperConfig,
-        WhisperFeatureExtractor,
-        WhisperProcessor,
-        WhisperTokenizer,
-    )
-    from .models.x_clip import (
-        XCLIP_PRETRAINED_CONFIG_ARCHIVE_MAP,
-        XCLIPConfig,
-        XCLIPProcessor,
-        XCLIPTextConfig,
-        XCLIPVisionConfig,
-    )
-    from .models.xglm import XGLM_PRETRAINED_CONFIG_ARCHIVE_MAP, XGLMConfig
-    from .models.xlm import XLM_PRETRAINED_CONFIG_ARCHIVE_MAP, XLMConfig, XLMTokenizer
-    from .models.xlm_prophetnet import XLM_PROPHETNET_PRETRAINED_CONFIG_ARCHIVE_MAP, XLMProphetNetConfig
-    from .models.xlm_roberta import XLM_ROBERTA_PRETRAINED_CONFIG_ARCHIVE_MAP, XLMRobertaConfig
-    from .models.xlm_roberta_xl import XLM_ROBERTA_XL_PRETRAINED_CONFIG_ARCHIVE_MAP, XLMRobertaXLConfig
-    from .models.xlnet import XLNET_PRETRAINED_CONFIG_ARCHIVE_MAP, XLNetConfig
-    from .models.xmod import XMOD_PRETRAINED_CONFIG_ARCHIVE_MAP, XmodConfig
-    from .models.yolos import YOLOS_PRETRAINED_CONFIG_ARCHIVE_MAP, YolosConfig
-    from .models.yoso import YOSO_PRETRAINED_CONFIG_ARCHIVE_MAP, YosoConfig
-=======
     from .models import *
->>>>>>> b59386dc
 
     # Pipelines
     from .pipelines import (
