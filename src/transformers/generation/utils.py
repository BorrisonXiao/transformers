# coding=utf-8
# Copyright 2020 The Google AI Language Team Authors, Facebook AI Research authors and The HuggingFace Inc. team.
# Copyright (c) 2020, NVIDIA CORPORATION.  All rights reserved.
#
# Licensed under the Apache License, Version 2.0 (the "License");
# you may not use this file except in compliance with the License.
# You may obtain a copy of the License at
#
#     http://www.apache.org/licenses/LICENSE-2.0
#
# Unless required by applicable law or agreed to in writing, software
# distributed under the License is distributed on an "AS IS" BASIS,
# WITHOUT WARRANTIES OR CONDITIONS OF ANY KIND, either express or implied.
# See the License for the specific language governing permissions and
# limitations under the License.

import copy
import inspect
import warnings
from dataclasses import dataclass
from typing import TYPE_CHECKING, Any, Callable, Dict, List, Optional, Tuple, Union

import torch
import torch.distributed as dist
from torch import nn

from ..cache_utils import (
    Cache,
    DynamicCache,
    HQQQuantizedCache,
    HybridCache,
    QuantizedCacheConfig,
    QuantoQuantizedCache,
    SlidingWindowCache,
    StaticCache,
)
from ..integrations.deepspeed import is_deepspeed_zero3_enabled
from ..modeling_outputs import CausalLMOutputWithPast, Seq2SeqLMOutput
from ..models.auto import (
    MODEL_FOR_CAUSAL_IMAGE_MODELING_MAPPING,
    MODEL_FOR_CAUSAL_LM_MAPPING,
    MODEL_FOR_SEQ_TO_SEQ_CAUSAL_LM_MAPPING,
    MODEL_FOR_SPEECH_SEQ_2_SEQ_MAPPING,
    MODEL_FOR_VISION_2_SEQ_MAPPING,
)
from ..tokenization_utils import ExtensionsTrie
from ..utils import (
    ModelOutput,
    is_accelerate_available,
    is_hqq_available,
    is_quanto_available,
    is_torchdynamo_compiling,
    logging,
)
from .beam_constraints import DisjunctiveConstraint, PhrasalConstraint
from .beam_search import BeamScorer, BeamSearchScorer, ConstrainedBeamSearchScorer
from .candidate_generator import (
    AssistedCandidateGenerator,
    CandidateGenerator,
    PromptLookupCandidateGenerator,
    _crop_past_key_values,
    _prepare_attention_mask,
    _prepare_token_type_ids,
)
from .configuration_utils import GenerationConfig, GenerationMode
from .logits_process import (
    EncoderNoRepeatNGramLogitsProcessor,
    EncoderRepetitionPenaltyLogitsProcessor,
    EpsilonLogitsWarper,
    EtaLogitsWarper,
    ExponentialDecayLengthPenalty,
    ForcedBOSTokenLogitsProcessor,
    ForcedEOSTokenLogitsProcessor,
    ForceTokensLogitsProcessor,
    HammingDiversityLogitsProcessor,
    InfNanRemoveLogitsProcessor,
    LogitNormalization,
    LogitsProcessorList,
    MinLengthLogitsProcessor,
    MinNewTokensLengthLogitsProcessor,
    MinPLogitsWarper,
    NoBadWordsLogitsProcessor,
    NoRepeatNGramLogitsProcessor,
    PrefixConstrainedLogitsProcessor,
    RepetitionPenaltyLogitsProcessor,
    SequenceBiasLogitsProcessor,
    SuppressTokensAtBeginLogitsProcessor,
    SuppressTokensLogitsProcessor,
    TemperatureLogitsWarper,
    TopKLogitsWarper,
    TopPLogitsWarper,
    TypicalLogitsWarper,
    UnbatchedClassifierFreeGuidanceLogitsProcessor,
    WatermarkLogitsProcessor,
)
from .stopping_criteria import (
    EosTokenCriteria,
    MaxLengthCriteria,
    MaxTimeCriteria,
    StoppingCriteria,
    StoppingCriteriaList,
    StopStringCriteria,
)


if TYPE_CHECKING:
    from ..modeling_utils import PreTrainedModel
    from ..tokenization_utils_base import PreTrainedTokenizerBase
    from .streamers import BaseStreamer

logger = logging.get_logger(__name__)

if is_accelerate_available():
    from accelerate.hooks import AlignDevicesHook, add_hook_to_module

NEED_SETUP_CACHE_CLASSES_MAPPING = {"static": StaticCache, "sliding_window": SlidingWindowCache, "hybrid": HybridCache}
QUANT_BACKEND_CLASSES_MAPPING = {"quanto": QuantoQuantizedCache, "HQQ": HQQQuantizedCache}


@dataclass
class GenerateDecoderOnlyOutput(ModelOutput):
    """
    Outputs of decoder-only generation models, when using non-beam methods.

    Args:
        sequences (`torch.LongTensor` of shape `(batch_size, sequence_length)`):
            The generated sequences. The second dimension (sequence_length) is either equal to `max_length` or shorter
            if all batches finished early due to the `eos_token_id`.
        scores (`tuple(torch.FloatTensor)` *optional*, returned when `output_scores=True` is passed or when `config.output_scores=True`):
            Processed prediction scores of the language modeling head (scores for each vocabulary token before SoftMax)
            at each generation step. Tuple of `torch.FloatTensor` with up to `max_new_tokens` elements (one element for
            each generated token), with each tensor of shape `(batch_size, config.vocab_size)`.
        logits (`tuple(torch.FloatTensor)` *optional*, returned when `output_logits=True` is passed or when `config.output_logits=True`):
            Unprocessed prediction scores of the language modeling head (scores for each vocabulary token before SoftMax)
            at each generation step. Tuple of `torch.FloatTensor` with up to `max_new_tokens` elements (one element for
            each generated token), with each tensor of shape `(batch_size, config.vocab_size)`.
        attentions (`tuple(tuple(torch.FloatTensor))`, *optional*, returned when `output_attentions=True` is passed or `config.output_attentions=True`):
            Tuple (one element for each generated token) of tuples (one element for each layer of the decoder) of
            `torch.FloatTensor` of shape `(batch_size, num_heads, generated_length, sequence_length)`.
        hidden_states (`tuple(tuple(torch.FloatTensor))`, *optional*, returned when `output_hidden_states=True` is passed or when `config.output_hidden_states=True`):
            Tuple (one element for each generated token) of tuples (one element for each layer of the decoder) of
            `torch.FloatTensor` of shape `(batch_size, generated_length, hidden_size)`.
        past_key_values (`tuple(tuple(torch.FloatTensor)))`, *optional*, returned when `use_cache=True` is passed or when `config.use_cache=True`):
            NOTE: some models have a different `past_key_values` format, confirm with the model's documentation.
            Usually a Tuple (one element for each layer of the decoder) of tuples (two elements, key tensor and value
            tensor). The first Tuple is of length `config.n_layers`, with each tuple having 2 tensors of shape
            `(batch_size, num_heads, sequence_length, embed_size_per_head)`) and optionally if
            `config.is_encoder_decoder=True` 2 additional tensors of shape `(batch_size, num_heads,
            encoder_sequence_length, embed_size_per_head)`.
    """

    sequences: torch.LongTensor = None
    scores: Optional[Tuple[torch.FloatTensor]] = None
    logits: Optional[Tuple[torch.FloatTensor]] = None
    attentions: Optional[Tuple[Tuple[torch.FloatTensor]]] = None
    hidden_states: Optional[Tuple[Tuple[torch.FloatTensor]]] = None
    past_key_values: Optional[Tuple[Tuple[Tuple[torch.FloatTensor]]]] = None


@dataclass
class GenerateEncoderDecoderOutput(ModelOutput):
    """
    Outputs of encoder-decoder generation models, when using non-beam methods.

    Args:
        sequences (`torch.LongTensor` of shape `(batch_size*num_return_sequences, sequence_length)`):
            The generated sequences. The second dimension (sequence_length) is either equal to `max_length` or shorter
            if all batches finished early due to the `eos_token_id`.
        scores (`tuple(torch.FloatTensor)` *optional*, returned when `output_scores=True` is passed or when `config.output_scores=True`):
            Processed prediction scores of the language modeling head (scores for each vocabulary token before SoftMax)
            at each generation step. Tuple of `torch.FloatTensor` with up to `max_new_tokens` elements (one element for
            each generated token), with each tensor of shape `(batch_size, config.vocab_size)`.
        logits (`tuple(torch.FloatTensor)` *optional*, returned when `output_logits=True` is passed or when `config.output_logits=True`):
            Unprocessed prediction scores of the language modeling head (scores for each vocabulary token before SoftMax)
            at each generation step. Tuple of `torch.FloatTensor` with up to `max_new_tokens` elements (one element for
            each generated token), with each tensor of shape `(batch_size, config.vocab_size)`.
        encoder_attentions (`tuple(torch.FloatTensor)`, *optional*, returned when `output_attentions=True` is passed or `config.output_attentions=True`):
            Tuple of `torch.FloatTensor` (one for each layer of the decoder) of shape `(batch_size, num_heads,
            sequence_length, sequence_length)`.
        encoder_hidden_states (`tuple(torch.FloatTensor)`, *optional*, returned when `output_hidden_states=True` is passed or when `config.output_hidden_states=True`):
            Tuple of `torch.FloatTensor` (one for the output of the embeddings + one for the output of each layer) of
            shape `(batch_size, sequence_length, hidden_size)`.
        decoder_attentions (`tuple(tuple(torch.FloatTensor))`, *optional*, returned when `output_attentions=True` is passed or `config.output_attentions=True`):
            Tuple (one element for each generated token) of tuples (one element for each layer of the decoder) of
            `torch.FloatTensor` of shape `(batch_size, num_heads, generated_length, sequence_length)`.
        cross_attentions (`tuple(tuple(torch.FloatTensor))`, *optional*, returned when `output_attentions=True` is passed or `config.output_attentions=True`):
            Tuple (one element for each generated token) of tuples (one element for each layer of the decoder) of
            `torch.FloatTensor` of shape `(batch_size, num_heads, generated_length, sequence_length)`.
        decoder_hidden_states (`tuple(tuple(torch.FloatTensor))`, *optional*, returned when `output_hidden_states=True` is passed or when `config.output_hidden_states=True`):
            Tuple (one element for each generated token) of tuples (one element for each layer of the decoder) of
            `torch.FloatTensor` of shape `(batch_size, generated_length, hidden_size)`.
        past_key_values (`tuple(tuple(torch.FloatTensor)))`, *optional*, returned when `use_cache=True` is passed or when `config.use_cache=True`):
            NOTE: some models have a different `past_key_values` format, confirm with the model's documentation.
            Usually a Tuple (one element for each layer of the decoder) of tuples (two elements, key tensor and value
            tensor). The first Tuple is of length `config.n_layers`, with each tuple having 2 tensors of shape
            `(batch_size, num_heads, sequence_length, embed_size_per_head)`) and optionally if
            `config.is_encoder_decoder=True` 2 additional tensors of shape `(batch_size, num_heads,
            encoder_sequence_length, embed_size_per_head)`.
    """

    sequences: torch.LongTensor = None
    scores: Optional[Tuple[torch.FloatTensor]] = None
    logits: Optional[Tuple[torch.FloatTensor]] = None
    encoder_attentions: Optional[Tuple[torch.FloatTensor]] = None
    encoder_hidden_states: Optional[Tuple[torch.FloatTensor]] = None
    decoder_attentions: Optional[Tuple[Tuple[torch.FloatTensor]]] = None
    cross_attentions: Optional[Tuple[Tuple[torch.FloatTensor]]] = None
    decoder_hidden_states: Optional[Tuple[Tuple[torch.FloatTensor]]] = None
    past_key_values: Optional[Tuple[Tuple[Tuple[torch.FloatTensor]]]] = None


@dataclass
class GenerateBeamDecoderOnlyOutput(ModelOutput):
    """
    Outputs of decoder-only generation models, when using beam methods.

    Args:
        sequences (`torch.LongTensor` of shape `(batch_size*num_return_sequences, sequence_length)`):
            The generated sequences. The second dimension (sequence_length) is either equal to `max_length` or shorter
            if all batches finished early due to the `eos_token_id`.
        sequences_scores (`torch.FloatTensor` of shape `(batch_size*num_return_sequences)`, *optional*, returned when `output_scores=True` is passed or when `config.output_scores=True`):
            Final beam scores of the generated `sequences`.
        scores (`tuple(torch.FloatTensor)` *optional*, returned when `output_scores=True` is passed or when `config.output_scores=True`):
            Beam transition scores for each vocabulary token at each generation step. Beam transition scores consisting
            of log probabilities of tokens conditioned on log softmax of previously generated tokens in this beam.
            Tuple of `torch.FloatTensor` with up to `max_new_tokens` elements (one element for each generated token),
            with each tensor of shape `(batch_size*num_beams, config.vocab_size)`.
        logits (`tuple(torch.FloatTensor)` *optional*, returned when `output_logits=True` is passed or when `config.output_logits=True`):
            Unprocessed prediction scores of the language modeling head (scores for each vocabulary token before SoftMax)
            at each generation step. Tuple of `torch.FloatTensor` with up to `max_new_tokens` elements (one element for
            each generated token), with each tensor of shape `(batch_size, config.vocab_size)`.
        beam_indices (`torch.LongTensor`, *optional*, returned when `output_scores=True` is passed or when `config.output_scores=True`):
            Beam indices of generated token id at each generation step. `torch.LongTensor` of shape
            `(batch_size*num_return_sequences, sequence_length)`.
        attentions (`tuple(tuple(torch.FloatTensor))`, *optional*, returned when `output_attentions=True` is passed or `config.output_attentions=True`):
            Tuple (one element for each generated token) of tuples (one element for each layer of the decoder) of
            `torch.FloatTensor` of shape `(batch_size*num_beams, num_heads, generated_length, sequence_length)`.
        hidden_states (`tuple(tuple(torch.FloatTensor))`, *optional*, returned when `output_hidden_states=True` is passed or when `config.output_hidden_states=True`):
            Tuple (one element for each generated token) of tuples (one element for each layer of the decoder) of
            `torch.FloatTensor` of shape `(batch_size*num_beams*num_return_sequences, generated_length, hidden_size)`.
        past_key_values (`tuple(tuple(torch.FloatTensor)))`, *optional*, returned when `use_cache=True` is passed or when `config.use_cache=True`):
            NOTE: some models have a different `past_key_values` format, confirm with the model's documentation.
            Usually a Tuple (one element for each layer of the decoder) of tuples (two elements, key tensor and value
            tensor). The first Tuple is of length `config.n_layers`, with each tuple having 2 tensors of shape
            `(batch_size, num_heads, sequence_length, embed_size_per_head)`) and optionally if
            `config.is_encoder_decoder=True` 2 additional tensors of shape `(batch_size, num_heads,
            encoder_sequence_length, embed_size_per_head)`.
    """

    sequences: torch.LongTensor = None
    sequences_scores: Optional[torch.FloatTensor] = None
    scores: Optional[Tuple[torch.FloatTensor]] = None
    logits: Optional[Tuple[torch.FloatTensor]] = None
    beam_indices: Optional[torch.LongTensor] = None
    attentions: Optional[Tuple[Tuple[torch.FloatTensor]]] = None
    hidden_states: Optional[Tuple[Tuple[torch.FloatTensor]]] = None
    past_key_values: Optional[Tuple[Tuple[Tuple[torch.FloatTensor]]]] = None


@dataclass
class GenerateBeamEncoderDecoderOutput(ModelOutput):
    """
    Outputs of encoder-decoder generation models, when using beam methods.

    Args:
        sequences (`torch.LongTensor` of shape `(batch_size*num_return_sequences, sequence_length)`):
            The generated sequences. The second dimension (sequence_length) is either equal to `max_length` or shorter
            if all batches finished early due to the `eos_token_id`.
        sequences_scores (`torch.FloatTensor` of shape `(batch_size*num_return_sequences)`, *optional*, returned when `output_scores=True` is passed or when `config.output_scores=True`):
            Final beam scores of the generated `sequences`.
        scores (`tuple(torch.FloatTensor)` *optional*, returned when `output_scores=True` is passed or when `config.output_scores=True`):
            Beam transition scores for each vocabulary token at each generation step. Beam transition scores consisting
            of log probabilities of tokens conditioned on log softmax of previously generated tokens in this beam.
            Tuple of `torch.FloatTensor` with up to `max_new_tokens` elements (one element for each generated token),
            with each tensor of shape `(batch_size*num_beams, config.vocab_size)`.
        logits (`tuple(torch.FloatTensor)` *optional*, returned when `output_logits=True` is passed or when `config.output_logits=True`):
            Unprocessed prediction scores of the language modeling head (scores for each vocabulary token before SoftMax)
            at each generation step. Tuple of `torch.FloatTensor` with up to `max_new_tokens` elements (one element for
            each generated token), with each tensor of shape `(batch_size, config.vocab_size)`.
        beam_indices (`torch.LongTensor`, *optional*, returned when `output_scores=True` is passed or when `config.output_scores=True`):
            Beam indices of generated token id at each generation step. `torch.LongTensor` of shape
            `(batch_size*num_return_sequences, sequence_length)`.
        encoder_attentions (`tuple(torch.FloatTensor)`, *optional*, returned when `output_attentions=True` is passed or `config.output_attentions=True`):
            Tuple of `torch.FloatTensor` (one for each layer of the decoder) of shape `(batch_size, num_heads,
            sequence_length, sequence_length)`.
        encoder_hidden_states (`tuple(torch.FloatTensor)`, *optional*, returned when `output_hidden_states=True` is passed or when `config.output_hidden_states=True`):
            Tuple of `torch.FloatTensor` (one for the output of the embeddings + one for the output of each layer) of
            shape `(batch_size*num_beams*num_return_sequences, sequence_length, hidden_size)`.
        decoder_attentions (`tuple(tuple(torch.FloatTensor))`, *optional*, returned when `output_attentions=True` is passed or `config.output_attentions=True`):
            Tuple (one element for each generated token) of tuples (one element for each layer of the decoder) of
            `torch.FloatTensor` of shape `(batch_size*num_beams*num_return_sequences, num_heads, generated_length,
            sequence_length)`.
        cross_attentions (`tuple(tuple(torch.FloatTensor))`, *optional*, returned when `output_attentions=True` is passed or `config.output_attentions=True`):
            Tuple (one element for each generated token) of tuples (one element for each layer of the decoder) of
            `torch.FloatTensor` of shape `(batch_size, num_heads, generated_length, sequence_length)`.
        decoder_hidden_states (`tuple(tuple(torch.FloatTensor))`, *optional*, returned when `output_hidden_states=True` is passed or when `config.output_hidden_states=True`):
            Tuple (one element for each generated token) of tuples (one element for each layer of the decoder) of
            `torch.FloatTensor` of shape `(batch_size*num_beams*num_return_sequences, generated_length, hidden_size)`.
        past_key_values (`tuple(tuple(torch.FloatTensor)))`, *optional*, returned when `use_cache=True` is passed or when `config.use_cache=True`):
            NOTE: some models have a different `past_key_values` format, confirm with the model's documentation.
            Usually a Tuple (one element for each layer of the decoder) of tuples (two elements, key tensor and value
            tensor). The first Tuple is of length `config.n_layers`, with each tuple having 2 tensors of shape
            `(batch_size, num_heads, sequence_length, embed_size_per_head)`) and optionally if
            `config.is_encoder_decoder=True` 2 additional tensors of shape `(batch_size, num_heads,
            encoder_sequence_length, embed_size_per_head)`.
    """

    sequences: torch.LongTensor = None
    sequences_scores: Optional[torch.FloatTensor] = None
    scores: Optional[Tuple[torch.FloatTensor]] = None
    logits: Optional[Tuple[torch.FloatTensor]] = None
    beam_indices: Optional[torch.LongTensor] = None
    encoder_attentions: Optional[Tuple[torch.FloatTensor]] = None
    encoder_hidden_states: Optional[Tuple[torch.FloatTensor]] = None
    decoder_attentions: Optional[Tuple[Tuple[torch.FloatTensor]]] = None
    cross_attentions: Optional[Tuple[Tuple[torch.FloatTensor]]] = None
    decoder_hidden_states: Optional[Tuple[Tuple[torch.FloatTensor]]] = None
    past_key_values: Optional[Tuple[Tuple[Tuple[torch.FloatTensor]]]] = None


# Equivalent classes (kept for retrocompatibility purposes)
GreedySearchDecoderOnlyOutput = GenerateDecoderOnlyOutput
ContrastiveSearchDecoderOnlyOutput = GenerateDecoderOnlyOutput
SampleDecoderOnlyOutput = GenerateDecoderOnlyOutput

ContrastiveSearchEncoderDecoderOutput = GenerateEncoderDecoderOutput
GreedySearchEncoderDecoderOutput = GenerateEncoderDecoderOutput
SampleEncoderDecoderOutput = GenerateEncoderDecoderOutput

BeamSearchDecoderOnlyOutput = GenerateBeamDecoderOnlyOutput
BeamSampleDecoderOnlyOutput = GenerateBeamDecoderOnlyOutput

BeamSearchEncoderDecoderOutput = GenerateBeamEncoderDecoderOutput
BeamSampleEncoderDecoderOutput = GenerateBeamEncoderDecoderOutput

GreedySearchOutput = Union[GreedySearchEncoderDecoderOutput, GreedySearchDecoderOnlyOutput]
SampleOutput = Union[SampleEncoderDecoderOutput, SampleDecoderOnlyOutput]
BeamSearchOutput = Union[BeamSearchEncoderDecoderOutput, BeamSearchDecoderOnlyOutput]
BeamSampleOutput = Union[BeamSampleEncoderDecoderOutput, BeamSampleDecoderOnlyOutput]
ContrastiveSearchOutput = Union[ContrastiveSearchEncoderDecoderOutput, ContrastiveSearchDecoderOnlyOutput]

# Typing shortcuts
GenerateNonBeamOutput = Union[GenerateDecoderOnlyOutput, GenerateEncoderDecoderOutput]
GenerateBeamOutput = Union[GenerateBeamDecoderOnlyOutput, GenerateBeamEncoderDecoderOutput]
GenerateOutput = Union[GenerateNonBeamOutput, GenerateBeamOutput]


class GenerationMixin:
    """
    A class containing all functions for auto-regressive text generation, to be used as a mixin in [`PreTrainedModel`].

    The class exposes [`~generation.GenerationMixin.generate`], which can be used for:
        - *greedy decoding* if `num_beams=1` and `do_sample=False`
        - *contrastive search* if `penalty_alpha>0` and `top_k>1`
        - *multinomial sampling* if `num_beams=1` and `do_sample=True`
        - *beam-search decoding* if `num_beams>1` and `do_sample=False`
        - *beam-search multinomial sampling* if `num_beams>1` and `do_sample=True`
        - *diverse beam-search decoding* if `num_beams>1` and `num_beam_groups>1`
        - *constrained beam-search decoding* if `constraints!=None` or `force_words_ids!=None`
        - *assisted decoding* if `assistant_model` or `prompt_lookup_num_tokens` is passed to `.generate()`

    To learn more about decoding strategies refer to the [text generation strategies guide](../generation_strategies).
    """

    def prepare_inputs_for_generation(self, *args, **kwargs):
        raise NotImplementedError(
            "A model class needs to define a `prepare_inputs_for_generation` method in order to use `.generate()`."
        )

    def _prepare_model_inputs(
        self,
        inputs: Optional[torch.Tensor] = None,
        bos_token_id: Optional[torch.Tensor] = None,
        model_kwargs: Optional[Dict[str, torch.Tensor]] = None,
    ) -> Tuple[torch.Tensor, Optional[str], Dict[str, torch.Tensor]]:
        """
        This function extracts the model-specific `inputs` for generation.
        """
        # 1. retrieve all kwargs that are non-None or non-model input related.
        # some encoder-decoder models have different names for model and encoder
        if (
            self.config.is_encoder_decoder
            and hasattr(self, "encoder")
            and self.encoder.main_input_name != self.main_input_name
        ):
            input_name = self.encoder.main_input_name
        else:
            input_name = self.main_input_name

        model_kwargs = {k: v for k, v in model_kwargs.items() if v is not None or k != input_name}

        # 2. check whether model_input_name is passed as kwarg
        # if yes and `inputs` is None use kwarg inputs
        inputs_kwarg = model_kwargs.pop(input_name, None)
        if inputs_kwarg is not None and inputs is not None:
            raise ValueError(
                f"`inputs`: {inputs}` were passed alongside {input_name} which is not allowed. "
                f"Make sure to either pass {inputs} or {input_name}=..."
            )
        elif inputs_kwarg is not None:
            inputs = inputs_kwarg

        # 3. In the presence of `inputs_embeds` for text models:
        # - decoder-only models should complain if the user attempts to pass `inputs_embeds`, but the model
        # doesn't have its forwarding implemented. `inputs_embeds` is kept in `model_kwargs` and can coexist with
        # input_ids (`inputs_embeds` will be used in the 1st generation step, as opposed to `input_ids`)
        # - encoder-decoder models should complain if the user attempts to pass `inputs_embeds` and `input_ids`, and
        # pull the former to inputs. It will be used in place of `input_ids` to get the encoder hidden states.
        if input_name == "input_ids" and "inputs_embeds" in model_kwargs:
            if not self.config.is_encoder_decoder:
                has_inputs_embeds_forwarding = "inputs_embeds" in set(
                    inspect.signature(self.prepare_inputs_for_generation).parameters.keys()
                )
                if not has_inputs_embeds_forwarding:
                    raise ValueError(
                        f"You passed `inputs_embeds` to `.generate()`, but the model class {self.__class__.__name__} "
                        "doesn't have its forwarding implemented. See the GPT2 implementation for an example "
                        "(https://github.com/huggingface/transformers/pull/21405), and feel free to open a PR with it!"
                    )
                # In this case, `input_ids` is moved to the `model_kwargs`, so a few automations (like the creation of
                # the attention mask) can rely on the actual model input.
                model_kwargs["input_ids"] = self._maybe_initialize_input_ids_for_generation(
                    inputs, bos_token_id, model_kwargs=model_kwargs
                )
            else:
                if inputs is not None:
                    raise ValueError("You passed `inputs_embeds` and `input_ids` to `.generate()`. Please pick one.")
            inputs, input_name = model_kwargs["inputs_embeds"], "inputs_embeds"

        # 4. if `inputs` is still None, try to create `input_ids` from BOS token
        inputs = self._maybe_initialize_input_ids_for_generation(inputs, bos_token_id, model_kwargs)
        return inputs, input_name, model_kwargs

    def _maybe_initialize_input_ids_for_generation(
        self,
        inputs: Optional[torch.Tensor] = None,
        bos_token_id: Optional[torch.Tensor] = None,
        model_kwargs: Optional[Dict[str, torch.Tensor]] = None,
    ) -> torch.LongTensor:
        """Initializes input ids for generation, if necessary."""
        if inputs is not None:
            return inputs

        encoder_outputs = model_kwargs.get("encoder_outputs")
        if self.config.is_encoder_decoder and encoder_outputs is not None:
            # make dummy input_ids with value -100, as a sanity check ensuring that they won't be used for encoding
            shape = encoder_outputs.last_hidden_state.size()[:-1]
            return torch.ones(shape, dtype=torch.long, device=self.device) * -100

        # If there is some tensor in `model_kwargs`, we can infer the batch size from it. This is helpful with
        # soft-prompting or in multimodal implementations built on top of decoder-only language models.
        batch_size = 1
        for value in model_kwargs.values():
            if isinstance(value, torch.Tensor):
                batch_size = value.shape[0]
                break

        if "inputs_embeds" in model_kwargs:
            return torch.ones((batch_size, 0), dtype=torch.long, device=self.device)

        if bos_token_id is None:
            raise ValueError("`bos_token_id` has to be defined when no `input_ids` are provided.")

        return torch.ones((batch_size, 1), dtype=torch.long, device=self.device) * bos_token_id

    def _prepare_attention_mask_for_generation(
        self,
        inputs: torch.Tensor,
        pad_token_id: Optional[torch.Tensor],
        eos_token_id: Optional[torch.Tensor],
    ) -> torch.LongTensor:
        # No information for attention mask inference -> return default attention mask
        default_attention_mask = torch.ones(inputs.shape[:2], dtype=torch.long, device=inputs.device)
        if pad_token_id is None:
            return default_attention_mask

        is_input_ids = len(inputs.shape) == 2 and inputs.dtype in [torch.int, torch.long]
        if not is_input_ids:
            return default_attention_mask

        # Otherwise we have may have information -> try to infer the attention mask
        if inputs.device.type == "mps":
            # mps does not support torch.isin (https://github.com/pytorch/pytorch/issues/77764)
            raise ValueError(
                "Can't infer missing attention mask on `mps` device. Please provide an `attention_mask` or use a different device."
            )

        is_pad_token_in_inputs = (pad_token_id is not None) and (
            torch.isin(elements=inputs, test_elements=pad_token_id).any()
        )
        is_pad_token_not_equal_to_eos_token_id = (eos_token_id is None) or ~(
            torch.isin(elements=eos_token_id, test_elements=pad_token_id).any()
        )
        can_infer_attention_mask = is_pad_token_in_inputs * is_pad_token_not_equal_to_eos_token_id
        attention_mask_from_padding = inputs.ne(pad_token_id).long()

        attention_mask = (
            attention_mask_from_padding * can_infer_attention_mask + default_attention_mask * ~can_infer_attention_mask
        )
        return attention_mask

    def _prepare_encoder_decoder_kwargs_for_generation(
        self,
        inputs_tensor: torch.Tensor,
        model_kwargs,
        model_input_name: Optional[str],
        generation_config: GenerationConfig,
    ) -> Dict[str, Any]:
        # 1. get encoder
        encoder = self.get_encoder()
        # Compatibility with Accelerate big model inference: we need the encoder to outputs stuff on the same device
        # as the inputs.
        if hasattr(self, "hf_device_map"):
            if hasattr(encoder, "_hf_hook"):
                encoder._hf_hook.io_same_device = True
            else:
                add_hook_to_module(encoder, AlignDevicesHook(io_same_device=True))

        # 2. Prepare encoder args and encoder kwargs from model kwargs and generation config.
        irrelevant_prefix = ["decoder_", "cross_attn", "use_cache"]
        encoder_kwargs = {
            argument: value
            for argument, value in model_kwargs.items()
            if not any(argument.startswith(p) for p in irrelevant_prefix)
        }
        encoder_signature = set(inspect.signature(encoder.forward).parameters)
        encoder_accepts_wildcard = "kwargs" in encoder_signature or "model_kwargs" in encoder_signature
        if not encoder_accepts_wildcard:
            encoder_kwargs = {
                argument: value for argument, value in encoder_kwargs.items() if argument in encoder_signature
            }
        encoder_kwargs["output_attentions"] = generation_config.output_attentions
        encoder_kwargs["output_hidden_states"] = generation_config.output_hidden_states

        # 3. make sure that encoder returns `ModelOutput`
        model_input_name = model_input_name if model_input_name is not None else self.main_input_name
        encoder_kwargs["return_dict"] = True
        encoder_kwargs[model_input_name] = inputs_tensor
        model_kwargs["encoder_outputs"]: ModelOutput = encoder(**encoder_kwargs)

        return model_kwargs

    def _prepare_decoder_input_ids_for_generation(
        self,
        batch_size: int,
        model_input_name: str,
        model_kwargs: Dict[str, torch.Tensor],
        decoder_start_token_id: torch.Tensor,
        device: torch.device = None,
    ) -> Tuple[torch.LongTensor, Dict[str, torch.Tensor]]:
        """Prepares `decoder_input_ids` for generation with encoder-decoder models"""
        # 1. Check whether the user has defined `decoder_input_ids` manually. To facilitate in terms of input naming,
        # we also allow the user to pass it under `input_ids`, if the encoder does not use it as the main input.
        if model_kwargs is not None and "decoder_input_ids" in model_kwargs:
            decoder_input_ids = model_kwargs.pop("decoder_input_ids")
        elif "input_ids" in model_kwargs and model_input_name != "input_ids":
            decoder_input_ids = model_kwargs.pop("input_ids")
        else:
            decoder_input_ids = None

        # 2. `decoder_start_token_id` must have shape (batch_size, 1)
        if device is None:
            device = self.device
        if decoder_start_token_id.ndim == 1:
            if decoder_start_token_id.shape[0] != batch_size:
                raise ValueError(
                    f"`decoder_start_token_id` expected to have length {batch_size} but got {decoder_start_token_id.shape[0]}"
                )
            decoder_start_token_id = decoder_start_token_id.view(-1, 1)
        else:
            decoder_start_token_id = (
                torch.ones((batch_size, 1), dtype=torch.long, device=device) * decoder_start_token_id
            )

        # 3. Encoder-decoder models expect the `decoder_input_ids` to start with a special token. Let's ensure that.
        # no user input -> use decoder_start_token_id as decoder_input_ids
        if decoder_input_ids is None:
            decoder_input_ids = decoder_start_token_id
        # exception: Donut checkpoints have task-specific decoder starts and don't expect a BOS token. Note that the
        # original checkpoints can't be detected through `self.__class__.__name__.lower()`, needing custom logic.
        # See: https://github.com/huggingface/transformers/pull/31470
        elif "donut" in self.__class__.__name__.lower() or (
            self.config.model_type == "vision-encoder-decoder" and "donut" in self.config.encoder.model_type.lower()
        ):
            pass
        elif self.config.model_type in ["whisper"]:
            pass
        # user input but doesn't start with decoder_start_token_id -> prepend decoder_start_token_id (and adjust
        # decoder_attention_mask if provided)
        elif (decoder_input_ids[:, 0] != decoder_start_token_id[:, 0]).all().item():
            decoder_input_ids = torch.cat([decoder_start_token_id, decoder_input_ids], dim=-1)
            if "decoder_attention_mask" in model_kwargs:
                decoder_attention_mask = model_kwargs["decoder_attention_mask"]
                decoder_attention_mask = torch.cat(
                    (torch.ones_like(decoder_attention_mask)[:, :1], decoder_attention_mask),
                    dim=-1,
                )
                model_kwargs["decoder_attention_mask"] = decoder_attention_mask

        return decoder_input_ids, model_kwargs

    @staticmethod
    def _expand_inputs_for_generation(
        expand_size: int = 1,
        is_encoder_decoder: bool = False,
        input_ids: Optional[torch.LongTensor] = None,
        **model_kwargs,
    ) -> Tuple[torch.LongTensor, Dict[str, Any]]:
        """Expands tensors from [batch_size, ...] to [batch_size * expand_size, ...]"""

        def _expand_dict_for_generation(dict_to_expand):
            for key in dict_to_expand:
                if (
                    key != "cache_position"
                    and dict_to_expand[key] is not None
                    and isinstance(dict_to_expand[key], torch.Tensor)
                ):
                    dict_to_expand[key] = dict_to_expand[key].repeat_interleave(expand_size, dim=0)
            return dict_to_expand

        if input_ids is not None:
            input_ids = input_ids.repeat_interleave(expand_size, dim=0)

        model_kwargs = _expand_dict_for_generation(model_kwargs)

        if is_encoder_decoder:
            if model_kwargs.get("encoder_outputs") is None:
                raise ValueError("If `is_encoder_decoder` is True, make sure that `encoder_outputs` is defined.")
            model_kwargs["encoder_outputs"] = _expand_dict_for_generation(model_kwargs["encoder_outputs"])

        return input_ids, model_kwargs

    def _extract_past_from_model_output(self, outputs: ModelOutput, standardize_cache_format: bool = False):
        past_key_values = None
        cache_name = "past_key_values"
        if "past_key_values" in outputs:
            past_key_values = outputs.past_key_values
        elif "mems" in outputs:
            past_key_values = outputs.mems
        elif "past_buckets_states" in outputs:
            past_key_values = outputs.past_buckets_states
        elif "cache_params" in outputs:
            past_key_values = outputs.cache_params
            cache_name = "cache_params"

        # Bloom fix: standardizes the cache format when requested
        if standardize_cache_format and hasattr(self, "_convert_to_standard_cache"):
            batch_size = outputs.logits.shape[0]
            past_key_values = self._convert_to_standard_cache(past_key_values, batch_size=batch_size)
        return cache_name, past_key_values

    def _update_model_kwargs_for_generation(
        self,
        outputs: ModelOutput,
        model_kwargs: Dict[str, Any],
        is_encoder_decoder: bool = False,
        standardize_cache_format: bool = False,
        num_new_tokens: int = 1,
    ) -> Dict[str, Any]:
        # update past_key_values keeping its naming used in model code
        cache_name, cache = self._extract_past_from_model_output(
            outputs, standardize_cache_format=standardize_cache_format
        )
        model_kwargs[cache_name] = cache
        if getattr(outputs, "state", None) is not None:
            model_kwargs["state"] = outputs.state

        # update token_type_ids with last value
        if "token_type_ids" in model_kwargs:
            token_type_ids = model_kwargs["token_type_ids"]
            model_kwargs["token_type_ids"] = torch.cat([token_type_ids, token_type_ids[:, -1].unsqueeze(-1)], dim=-1)

        if not is_encoder_decoder:
            # update attention mask
            if "attention_mask" in model_kwargs:
                attention_mask = model_kwargs["attention_mask"]
                model_kwargs["attention_mask"] = torch.cat(
                    [attention_mask, attention_mask.new_ones((attention_mask.shape[0], 1))], dim=-1
                )
        else:
            # update decoder attention mask
            if "decoder_attention_mask" in model_kwargs:
                decoder_attention_mask = model_kwargs["decoder_attention_mask"]
                model_kwargs["decoder_attention_mask"] = torch.cat(
                    [decoder_attention_mask, decoder_attention_mask.new_ones((decoder_attention_mask.shape[0], 1))],
                    dim=-1,
                )

        if (
            model_kwargs.get("use_cache", True)
            and "cache_position" in model_kwargs
            and model_kwargs["cache_position"] is not None
        ):
            model_kwargs["cache_position"] = model_kwargs["cache_position"][-1:] + num_new_tokens

        return model_kwargs

    def _reorder_cache(self, past_key_values, beam_idx):
        raise NotImplementedError(
            f"Make sure that a `_reorder_cache` function is correctly implemented in {self.__class__.__module__} to"
            f" enable beam search for {self.__class__}"
        )

    def _get_candidate_generator(
        self,
        generation_config: GenerationConfig,
        input_ids: torch.LongTensor,
        inputs_tensor: torch.Tensor,
        assistant_model: "PreTrainedModel",
        logits_processor: LogitsProcessorList,
        model_kwargs: Dict,
    ) -> CandidateGenerator:
        """
        Returns the candidate generator to be used in `assisted_generation`
        """
        if generation_config.prompt_lookup_num_tokens is not None:
            candidate_generator = PromptLookupCandidateGenerator(
                num_output_tokens=generation_config.prompt_lookup_num_tokens,
                max_matching_ngram_size=generation_config.max_matching_ngram_size,
                max_length=generation_config.max_length,
            )
        else:
            candidate_generator = AssistedCandidateGenerator(
                input_ids=input_ids,
                assistant_model=assistant_model,
                generation_config=generation_config,
                model_kwargs=model_kwargs,
                inputs_tensor=inputs_tensor,
                logits_processor=logits_processor,
            )
        return candidate_generator

    def _get_logits_warper(
        self,
        generation_config: GenerationConfig,
        device: str,
    ) -> LogitsProcessorList:
        """
        This class returns a [`LogitsProcessorList`] list object that contains all relevant [`LogitsWarper`] instances
        used for multinomial sampling.
        """

        # instantiate warpers list
        warpers = LogitsProcessorList()

        # In beam methods, we need to keep at least one non-eos token to explore continuations that might have a
        # better score (i.e. keep len(list(generation_config.eos_token_id)) + 1)
        if generation_config.num_beams > 1:
            if isinstance(generation_config.eos_token_id, list):
                min_tokens_to_keep = len(generation_config.eos_token_id) + 1
            elif isinstance(generation_config.eos_token_id, torch.Tensor):
                min_tokens_to_keep = generation_config.eos_token_id.shape[0] + 1
            else:
                min_tokens_to_keep = 2
        else:
            min_tokens_to_keep = 1

        # the following idea is largely copied from this PR: https://github.com/huggingface/transformers/pull/5420/files
        # all samplers can be found in `generation_utils_samplers.py`
        if generation_config.temperature is not None and generation_config.temperature != 1.0:
            warpers.append(TemperatureLogitsWarper(generation_config.temperature))
        if generation_config.top_k is not None and generation_config.top_k != 0:
            warpers.append(TopKLogitsWarper(top_k=generation_config.top_k, min_tokens_to_keep=min_tokens_to_keep))
        if generation_config.top_p is not None and generation_config.top_p < 1.0:
            warpers.append(TopPLogitsWarper(top_p=generation_config.top_p, min_tokens_to_keep=min_tokens_to_keep))
        if generation_config.min_p is not None:
            # Applied after temperature scaling (see https://github.com/ggerganov/llama.cpp/pull/3841#issuecomment-2073826084)
            warpers.append(MinPLogitsWarper(min_p=generation_config.min_p, min_tokens_to_keep=min_tokens_to_keep))
        if generation_config.typical_p is not None and generation_config.typical_p < 1.0:
            warpers.append(
                TypicalLogitsWarper(mass=generation_config.typical_p, min_tokens_to_keep=min_tokens_to_keep)
            )
        if generation_config.epsilon_cutoff is not None and 0.0 < generation_config.epsilon_cutoff < 1.0:
            warpers.append(
                EpsilonLogitsWarper(epsilon=generation_config.epsilon_cutoff, min_tokens_to_keep=min_tokens_to_keep)
            )
        if generation_config.eta_cutoff is not None and 0.0 < generation_config.eta_cutoff < 1.0:
            warpers.append(
                EtaLogitsWarper(
                    epsilon=generation_config.eta_cutoff, min_tokens_to_keep=min_tokens_to_keep, device=device
                )
            )
        # `LogitNormalization` should always be the last logit processor, when present
        if generation_config.renormalize_logits is True:
            warpers.append(LogitNormalization())
        return warpers

    def _get_logits_processor(
        self,
        generation_config: GenerationConfig,
        input_ids_seq_length: int,
        encoder_input_ids: torch.LongTensor,
        prefix_allowed_tokens_fn: Callable[[int, torch.Tensor], List[int]],
        logits_processor: Optional[LogitsProcessorList],
        device: str = None,
        model_kwargs: Optional[Dict[str, Any]] = None,
        negative_prompt_ids: Optional[torch.Tensor] = None,
        negative_prompt_attention_mask: Optional[torch.Tensor] = None,
    ) -> LogitsProcessorList:
        """
        This class returns a [`LogitsProcessorList`] list object that contains all relevant [`LogitsProcessor`]
        instances used to modify the scores of the language model head.
        """
        # instantiate processors list
        processors = LogitsProcessorList()

        if generation_config.guidance_scale is not None and generation_config.guidance_scale != 1:
            processors.append(
                UnbatchedClassifierFreeGuidanceLogitsProcessor(
                    generation_config.guidance_scale,
                    self,
                    unconditional_ids=negative_prompt_ids,
                    unconditional_attention_mask=negative_prompt_attention_mask,
                    use_cache=model_kwargs["use_cache"],
                )
            )
        if generation_config.sequence_bias is not None:
            processors.append(SequenceBiasLogitsProcessor(sequence_bias=generation_config.sequence_bias))

        if generation_config.diversity_penalty is not None and generation_config.diversity_penalty > 0.0:
            processors.append(
                HammingDiversityLogitsProcessor(
                    diversity_penalty=generation_config.diversity_penalty,
                    num_beams=generation_config.num_beams,
                    num_beam_groups=generation_config.num_beam_groups,
                )
            )
        if (
            generation_config.encoder_repetition_penalty is not None
            and generation_config.encoder_repetition_penalty != 1.0
        ):
            processors.append(
                EncoderRepetitionPenaltyLogitsProcessor(
                    penalty=generation_config.encoder_repetition_penalty,
                    encoder_input_ids=encoder_input_ids,
                )
            )
        if generation_config.repetition_penalty is not None and generation_config.repetition_penalty != 1.0:
            processors.append(RepetitionPenaltyLogitsProcessor(penalty=generation_config.repetition_penalty))
        if generation_config.no_repeat_ngram_size is not None and generation_config.no_repeat_ngram_size > 0:
            processors.append(NoRepeatNGramLogitsProcessor(generation_config.no_repeat_ngram_size))
        if (
            generation_config.encoder_no_repeat_ngram_size is not None
            and generation_config.encoder_no_repeat_ngram_size > 0
        ):
            processors.append(
                EncoderNoRepeatNGramLogitsProcessor(
                    generation_config.encoder_no_repeat_ngram_size,
                    encoder_input_ids,
                )
            )
        if generation_config.bad_words_ids is not None:
            processors.append(
                NoBadWordsLogitsProcessor(
                    generation_config.bad_words_ids,
                    generation_config.eos_token_id,
                )
            )
        if (
            generation_config.min_length is not None
            and generation_config.eos_token_id is not None
            and generation_config.min_length > 0
        ):
            processors.append(
                MinLengthLogitsProcessor(
                    generation_config.min_length,
                    generation_config.eos_token_id,
                    device=device,
                )
            )
        if (
            generation_config.min_new_tokens is not None
            and generation_config.eos_token_id is not None
            and generation_config.min_new_tokens > 0
        ):
            processors.append(
                MinNewTokensLengthLogitsProcessor(
                    input_ids_seq_length,
                    generation_config.min_new_tokens,
                    generation_config.eos_token_id,
                    device=device,
                )
            )
        if prefix_allowed_tokens_fn is not None:
            processors.append(
                PrefixConstrainedLogitsProcessor(
                    prefix_allowed_tokens_fn,
                    generation_config.num_beams // generation_config.num_beam_groups,
                )
            )
        if generation_config.forced_bos_token_id is not None:
            processors.append(
                ForcedBOSTokenLogitsProcessor(
                    generation_config.forced_bos_token_id,
                )
            )
        if generation_config.forced_eos_token_id is not None:
            processors.append(
                ForcedEOSTokenLogitsProcessor(
                    generation_config.max_length,
                    generation_config.forced_eos_token_id,
                    device=device,
                )
            )
        if generation_config.remove_invalid_values is True:
            processors.append(InfNanRemoveLogitsProcessor())
        if generation_config.exponential_decay_length_penalty is not None:
            processors.append(
                ExponentialDecayLengthPenalty(
                    generation_config.exponential_decay_length_penalty,
                    generation_config.eos_token_id,
                    input_ids_seq_length,
                )
            )
        if generation_config.suppress_tokens is not None:
            processors.append(
                SuppressTokensLogitsProcessor(
                    generation_config.suppress_tokens,
                    device=device,
                )
            )
        if generation_config.begin_suppress_tokens is not None:
            begin_index = input_ids_seq_length
            begin_index = (
                begin_index
                if (input_ids_seq_length > 1 or generation_config.forced_bos_token_id is None)
                else begin_index + 1
            )
            if generation_config.forced_decoder_ids is not None:
                # generation starts after the last token that is forced
                begin_index += generation_config.forced_decoder_ids[-1][0]
            processors.append(
                SuppressTokensAtBeginLogitsProcessor(
                    generation_config.begin_suppress_tokens,
                    begin_index,
                    device=device,
                )
            )
        if generation_config.forced_decoder_ids is not None:
            # TODO(Sanchit): deprecate in v4.40 by removing this logic
            warnings.warn(
                "You have explicitly specified `forced_decoder_ids`. This functionality has been deprecated and will throw an error in v4.40. Please remove the `forced_decoder_ids` argument in favour of `input_ids` or `decoder_input_ids` respectively.",
                FutureWarning,
            )
            processors.append(ForceTokensLogitsProcessor(generation_config.forced_decoder_ids, _has_warned=True))
        if generation_config.watermarking_config is not None:
            processors.append(
                WatermarkLogitsProcessor(
                    vocab_size=self.config.vocab_size,
                    device=device,
                    greenlist_ratio=generation_config.watermarking_config.greenlist_ratio,
                    bias=generation_config.watermarking_config.bias,
                    hashing_key=generation_config.watermarking_config.hashing_key,
                    seeding_scheme=generation_config.watermarking_config.seeding_scheme,
                    context_width=generation_config.watermarking_config.context_width,
                )
            )
        processors = self._merge_criteria_processor_list(processors, logits_processor)
        # `LogitNormalization` should always be the last logit processor, when present
        if generation_config.renormalize_logits is True:
            processors.append(LogitNormalization())
        return processors

    def _get_stopping_criteria(
        self,
        generation_config: GenerationConfig,
        stopping_criteria: Optional[StoppingCriteriaList],
        tokenizer: Optional["PreTrainedTokenizerBase"] = None,
        **kwargs,
    ) -> StoppingCriteriaList:
        criteria = StoppingCriteriaList()
        if generation_config.max_length is not None:
            max_position_embeddings = getattr(self.config, "max_position_embeddings", None)
            criteria.append(
                MaxLengthCriteria(
                    max_length=generation_config.max_length,
                    max_position_embeddings=max_position_embeddings,
                )
            )
        if generation_config.max_time is not None:
            criteria.append(MaxTimeCriteria(max_time=generation_config.max_time))
        if generation_config.stop_strings is not None:
            if tokenizer is None:
                raise ValueError(
                    "There are one or more stop strings, either in the arguments to `generate` or in the "
                    "model's generation config, but we could not locate a tokenizer. When generating with "
                    "stop strings, you must pass the model's tokenizer to the `tokenizer` argument of `generate`."
                )
            criteria.append(StopStringCriteria(stop_strings=generation_config.stop_strings, tokenizer=tokenizer))
        if generation_config.eos_token_id is not None:
            criteria.append(EosTokenCriteria(eos_token_id=generation_config.eos_token_id))
        criteria = self._merge_criteria_processor_list(criteria, stopping_criteria)
        return criteria

    def _merge_criteria_processor_list(
        self,
        default_list: Union[LogitsProcessorList, StoppingCriteriaList],
        custom_list: Union[LogitsProcessorList, StoppingCriteriaList],
    ) -> Union[LogitsProcessorList, StoppingCriteriaList]:
        if len(custom_list) == 0:
            return default_list
        for default in default_list:
            for custom in custom_list:
                if type(custom) is type(default):
                    object_type = "stopping criteria" if isinstance(custom, StoppingCriteria) else "logits processor"
                    raise ValueError(
                        f"A custom {object_type} of type {type(custom)} with values {custom} has been passed to"
                        f" `.generate()`, but it has already been created with the values {default}. {default} has been"
                        " created by passing the corresponding arguments to generate or by the model's config default"
                        f" values. If you just want to change the default values of {object_type} consider passing"
                        f" them as arguments to `.generate()` instead of using a custom {object_type}."
                    )
        default_list.extend(custom_list)
        return default_list

    def compute_transition_scores(
        self,
        sequences: torch.Tensor,
        scores: Tuple[torch.Tensor],
        beam_indices: Optional[torch.Tensor] = None,
        normalize_logits: bool = False,
    ) -> torch.Tensor:
        """
        Computes the transition scores of sequences given the generation scores (and beam indices, if beam search was
        used). This is a convenient method to quicky obtain the scores of the selected tokens at generation time.

        Parameters:
            sequences (`torch.LongTensor`):
                The generated sequences. The second dimension (sequence_length) is either equal to `max_length` or
                shorter if all batches finished early due to the `eos_token_id`.
            scores (`tuple(torch.FloatTensor)`):
                Transition scores for each vocabulary token at each generation step. Beam transition scores consisting
                of log probabilities of tokens conditioned on log softmax of previously generated tokens in this beam.
                Tuple of `torch.FloatTensor` with up to `max_new_tokens` elements (one element for each generated token),
                with each tensor of shape `(batch_size*num_beams, config.vocab_size)`.
            beam_indices (`torch.LongTensor`, *optional*):
                Beam indices of generated token id at each generation step. `torch.LongTensor` of shape
                `(batch_size*num_return_sequences, sequence_length)`. Only required if a `num_beams>1` at
                generate-time.
            normalize_logits (`bool`, *optional*, defaults to `False`):
                Whether to normalize the logits (which, for legacy reasons, may be unnormalized).

        Return:
            `torch.Tensor`: A `torch.Tensor` of shape `(batch_size*num_return_sequences, sequence_length)` containing
                the transition scores (logits)

        Examples:

        ```python
        >>> from transformers import GPT2Tokenizer, AutoModelForCausalLM
        >>> import numpy as np

        >>> tokenizer = GPT2Tokenizer.from_pretrained("gpt2")
        >>> model = AutoModelForCausalLM.from_pretrained("openai-community/gpt2")
        >>> tokenizer.pad_token_id = tokenizer.eos_token_id
        >>> inputs = tokenizer(["Today is"], return_tensors="pt")

        >>> # Example 1: Print the scores for each token generated with Greedy Search
        >>> outputs = model.generate(**inputs, max_new_tokens=5, return_dict_in_generate=True, output_scores=True)
        >>> transition_scores = model.compute_transition_scores(
        ...     outputs.sequences, outputs.scores, normalize_logits=True
        ... )
        >>> # input_length is the length of the input prompt for decoder-only models, like the GPT family, and 1 for
        >>> # encoder-decoder models, like BART or T5.
        >>> input_length = 1 if model.config.is_encoder_decoder else inputs.input_ids.shape[1]
        >>> generated_tokens = outputs.sequences[:, input_length:]
        >>> for tok, score in zip(generated_tokens[0], transition_scores[0]):
        ...     # | token | token string | log probability | probability
        ...     print(f"| {tok:5d} | {tokenizer.decode(tok):8s} | {score.numpy():.3f} | {np.exp(score.numpy()):.2%}")
        |   262 |  the     | -1.414 | 24.33%
        |  1110 |  day     | -2.609 | 7.36%
        |   618 |  when    | -2.010 | 13.40%
        |   356 |  we      | -1.859 | 15.58%
        |   460 |  can     | -2.508 | 8.14%

        >>> # Example 2: Reconstruct the sequence scores from Beam Search
        >>> outputs = model.generate(
        ...     **inputs,
        ...     max_new_tokens=5,
        ...     num_beams=4,
        ...     num_return_sequences=4,
        ...     return_dict_in_generate=True,
        ...     output_scores=True,
        ... )
        >>> transition_scores = model.compute_transition_scores(
        ...     outputs.sequences, outputs.scores, outputs.beam_indices, normalize_logits=False
        ... )
        >>> # If you sum the generated tokens' scores and apply the length penalty, you'll get the sequence scores.
        >>> # Tip 1: recomputing the scores is only guaranteed to match with `normalize_logits=False`. Depending on the
        >>> # use case, you might want to recompute it with `normalize_logits=True`.
        >>> # Tip 2: the output length does NOT include the input length
        >>> output_length = np.sum(transition_scores.numpy() < 0, axis=1)
        >>> length_penalty = model.generation_config.length_penalty
        >>> reconstructed_scores = transition_scores.sum(axis=1) / (output_length**length_penalty)
        >>> print(np.allclose(outputs.sequences_scores, reconstructed_scores))
        True
        ```"""
        # 1. In absence of `beam_indices`, we can assume that we come from e.g. greedy search, which is equivalent
        # to a beam search approach were the first (and only) beam is always selected
        if beam_indices is None:
            beam_indices = torch.arange(scores[0].shape[0]).view(-1, 1).to(sequences.device)
            beam_indices = beam_indices.expand(-1, len(scores))

        # 2. reshape scores as [batch_size*vocab_size, # generation steps] with # generation steps being
        # seq_len - input_length
        scores = torch.stack(scores).reshape(len(scores), -1).transpose(0, 1)

        # 3. Optionally normalize the logits (across the vocab dimension)
        if normalize_logits:
            scores = scores.reshape(-1, self.config.vocab_size, scores.shape[-1])
            scores = torch.nn.functional.log_softmax(scores, dim=1)
            scores = scores.reshape(-1, scores.shape[-1])

        # 4. cut beam_indices to longest beam length
        beam_indices_mask = beam_indices < 0
        max_beam_length = (1 - beam_indices_mask.long()).sum(-1).max()
        beam_indices = beam_indices.clone()[:, :max_beam_length]
        beam_indices_mask = beam_indices_mask[:, :max_beam_length]

        # 5. Set indices of beams that finished early to 0; such indices will be masked correctly afterwards
        beam_indices[beam_indices_mask] = 0

        # 6. multiply beam_indices with vocab size to gather correctly from scores
        beam_sequence_indices = beam_indices * self.config.vocab_size

        # 7. Define which indices contributed to scores
        cut_idx = sequences.shape[-1] - max_beam_length
        indices = sequences[:, cut_idx:] + beam_sequence_indices

        # 8. Compute scores
        transition_scores = scores.gather(0, indices)

        # 9. Mask out transition_scores of beams that stopped early
        transition_scores[beam_indices_mask] = 0

        return transition_scores

    def _validate_model_class(self):
        """
        Confirms that the model class is compatible with generation. If not, raises an exception that points to the
        right class to use.
        """
        if not self.can_generate():
            generate_compatible_mappings = [
                MODEL_FOR_CAUSAL_LM_MAPPING,
                MODEL_FOR_CAUSAL_IMAGE_MODELING_MAPPING,
                MODEL_FOR_VISION_2_SEQ_MAPPING,
                MODEL_FOR_SEQ_TO_SEQ_CAUSAL_LM_MAPPING,
                MODEL_FOR_SPEECH_SEQ_2_SEQ_MAPPING,
            ]
            generate_compatible_classes = set()
            for model_mapping in generate_compatible_mappings:
                supported_models = model_mapping.get(type(self.config), default=None)
                if supported_models is not None:
                    generate_compatible_classes.add(supported_models.__name__)
            exception_message = (
                f"The current model class ({self.__class__.__name__}) is not compatible with `.generate()`, as "
                "it doesn't have a language model head."
            )
            if generate_compatible_classes:
                exception_message += f" Please use one of the following classes instead: {generate_compatible_classes}"
            raise TypeError(exception_message)

    def _validate_assistant(self, assistant_model):
        if assistant_model is None:
            return

        if self.config.is_encoder_decoder and not assistant_model.config.is_encoder_decoder:
            attributes_to_check = ["encoder_attention_heads", "encoder_ffn_dim", "encoder_layers"]
            attributes_to_check = [attr for attr in dir(assistant_model.config) if attr in attributes_to_check]
            are_equal = all(
                getattr(self.config, attr) == getattr(assistant_model.config, attr) for attr in attributes_to_check
            )
            if not are_equal:
                raise ValueError(
                    "The main model and the assistant don't have compatible encoder-dependent input shapes. "
                    "Ensure you load the assistant with the correct encoder-decoder class, e.g. `AutoModelForSpeechSeq2Seq` for Whisper."
                )

        if not self.config.vocab_size == assistant_model.config.vocab_size:
            raise ValueError("Make sure the main and assistant model use the same tokenizer")

    def _validate_model_kwargs(self, model_kwargs: Dict[str, Any]):
        """Validates model kwargs for generation. Generate argument typos will also be caught here."""
        # If a `Cache` instance is passed, checks whether the model is compatible with it
        if isinstance(model_kwargs.get("past_key_values", None), Cache) and not self._supports_cache_class:
            raise ValueError(
                f"{self.__class__.__name__} does not support an instance of `Cache` as `past_key_values`. Please "
                "check the model documentation for supported cache formats."
            )

        # Excludes arguments that are handled before calling any model function
        if self.config.is_encoder_decoder:
            for key in ["decoder_input_ids"]:
                model_kwargs.pop(key, None)

        unused_model_args = []
        model_args = set(inspect.signature(self.prepare_inputs_for_generation).parameters)
        # `kwargs`/`model_kwargs` is often used to handle optional forward pass inputs like `attention_mask`. If
        # `prepare_inputs_for_generation` doesn't accept them, then a stricter check can be made ;)
        if "kwargs" in model_args or "model_kwargs" in model_args:
            model_args |= set(inspect.signature(self.forward).parameters)

        # Encoder-Decoder models may also need Encoder arguments from `model_kwargs`
        if self.config.is_encoder_decoder:
            base_model = getattr(self, self.base_model_prefix, None)

            # allow encoder kwargs
            encoder = getattr(self, "encoder", None)
            # `MusicgenForConditionalGeneration` has `text_encoder` and `audio_encoder`.
            # Also, it has `base_model_prefix = "encoder_decoder"` but there is no `self.encoder_decoder`
            # TODO: A better way to handle this.
            if encoder is None and base_model is not None:
                encoder = getattr(base_model, "encoder", None)

            if encoder is not None:
                encoder_model_args = set(inspect.signature(encoder.forward).parameters)
                model_args |= encoder_model_args

            # allow decoder kwargs
            decoder = getattr(self, "decoder", None)
            if decoder is None and base_model is not None:
                decoder = getattr(base_model, "decoder", None)

            if decoder is not None:
                decoder_model_args = set(inspect.signature(decoder.forward).parameters)
                model_args |= {f"decoder_{x}" for x in decoder_model_args}

            # allow assistant_encoder_outputs to be passed if we're doing assisted generating
            if "assistant_encoder_outputs" in model_kwargs:
                model_args |= {"assistant_encoder_outputs"}

        for key, value in model_kwargs.items():
            if value is not None and key not in model_args:
                unused_model_args.append(key)

        if unused_model_args:
            raise ValueError(
                f"The following `model_kwargs` are not used by the model: {unused_model_args} (note: typos in the"
                " generate arguments will also show up in this list)"
            )

    def _validate_generated_length(self, generation_config, input_ids_length, has_default_max_length):
        """Performs validation related to the resulting generated length"""

        # 1. Max length warnings related to poor parameterization
        if has_default_max_length and generation_config.max_new_tokens is None and generation_config.max_length == 20:
            # 20 is the default max_length of the generation config
            warnings.warn(
                f"Using the model-agnostic default `max_length` (={generation_config.max_length}) to control the "
                "generation length. We recommend setting `max_new_tokens` to control the maximum length of the "
                "generation.",
                UserWarning,
            )
        if input_ids_length >= generation_config.max_length:
            input_ids_string = "decoder_input_ids" if self.config.is_encoder_decoder else "input_ids"
            raise ValueError(
                f"Input length of {input_ids_string} is {input_ids_length}, but `max_length` is set to"
                f" {generation_config.max_length}. This can lead to unexpected behavior. You should consider"
                " increasing `max_length` or, better yet, setting `max_new_tokens`."
            )

        # 2. Min length warnings due to unfeasible parameter combinations
        min_length_error_suffix = (
            " Generation will stop at the defined maximum length. You should decrease the minimum length and/or "
            "increase the maximum length."
        )
        if has_default_max_length:
            min_length_error_suffix += (
                f" Note that `max_length` is set to {generation_config.max_length}, its default value."
            )
        if generation_config.min_length is not None and generation_config.min_length > generation_config.max_length:
            warnings.warn(
                f"Unfeasible length constraints: `min_length` ({generation_config.min_length}) is larger than"
                f" the maximum possible length ({generation_config.max_length})." + min_length_error_suffix,
                UserWarning,
            )
        if generation_config.min_new_tokens is not None:
            min_length = generation_config.min_new_tokens + input_ids_length
            if min_length > generation_config.max_length:
                warnings.warn(
                    f"Unfeasible length constraints: `min_new_tokens` ({generation_config.min_new_tokens}), when "
                    f"added to the prompt length ({input_ids_length}), is larger than"
                    f" the maximum possible length ({generation_config.max_length})." + min_length_error_suffix,
                    UserWarning,
                )

    def _prepare_generated_length(
        self,
        generation_config,
        has_default_max_length,
        has_default_min_length,
        model_input_name,
        input_ids_length,
        inputs_tensor,
    ):
        """Prepared max and min length in generaion configs to avoid clashes between similar attributes"""

        if generation_config.max_new_tokens is not None:
            if not has_default_max_length and generation_config.max_length is not None:
                logger.warning(
                    f"Both `max_new_tokens` (={generation_config.max_new_tokens}) and `max_length`(="
                    f"{generation_config.max_length}) seem to have been set. `max_new_tokens` will take precedence. "
                    "Please refer to the documentation for more information. "
                    "(https://huggingface.co/docs/transformers/main/en/main_classes/text_generation)"
                )
            generation_config.max_length = generation_config.max_new_tokens + input_ids_length

        # if both `inputs_embeds` and `input_ids` are passed, we do not correct the length
        # otherwise we need total length [inputs-embeds-len + new-tokens-len] to not go beyond indicated `max_length``
        elif (
            model_input_name == "inputs_embeds"
            and input_ids_length != inputs_tensor.shape[1]
            and not self.config.is_encoder_decoder
        ):
            generation_config.max_length -= inputs_tensor.shape[1]

        # same for min length
        if generation_config.min_new_tokens is not None:
            if not has_default_min_length:
                logger.warning(
                    f"Both `min_new_tokens` (={generation_config.min_new_tokens}) and `min_length`(="
                    f"{generation_config.min_length}) seem to have been set. `min_new_tokens` will take precedence. "
                    "Please refer to the documentation for more information. "
                    "(https://huggingface.co/docs/transformers/main/en/main_classes/text_generation)"
                )
            generation_config.min_length = generation_config.min_new_tokens + input_ids_length

        elif (
            model_input_name == "inputs_embeds"
            and input_ids_length != inputs_tensor.shape[1]
            and not self.config.is_encoder_decoder
        ):
            generation_config.min_length = max(generation_config.min_length - inputs_tensor.shape[1], 0)

        return generation_config

    def _prepare_generation_config(
        self, generation_config: Optional[GenerationConfig], **kwargs: Dict
    ) -> Tuple[GenerationConfig, Dict]:
        """
        Prepares the base generation config, then applies any generation configuration options from kwargs.
        """
        # TODO joao: when we can detect `fullgraph=True` in `torch.compile` (https://github.com/pytorch/pytorch/pull/120400)
        # replace `is_torchdynamo_compiling` by the corresponding check. As it is, we are being too restrictive with
        # the parameterization in `fullgraph=False` so as to enable `fullgraph=True`.

        # priority: `generation_config` argument > `model.generation_config` (the default generation config)
        if generation_config is None:
            # legacy: users may modify the model configuration to control generation. To trigger this legacy behavior,
            # three conditions must be met
            # 1) the generation config must have been created from the model config (`_from_model_config` field);
            # 2) the generation config must have seen no modification since its creation (the hash is the same);
            # 3) the user must have set generation parameters in the model config.
            # NOTE: `torch.compile` can't compile `hash`, this legacy support is disabled with compilation.
            if (
                not is_torchdynamo_compiling()
                and self.generation_config._from_model_config
                and self.generation_config._original_object_hash == hash(self.generation_config)
                and self.config._has_non_default_generation_parameters()
            ):
                new_generation_config = GenerationConfig.from_model_config(self.config)
                if new_generation_config != self.generation_config:
                    warnings.warn(
                        "You have modified the pretrained model configuration to control generation. This is a"
                        " deprecated strategy to control generation and will be removed soon, in a future version."
                        " Please use and modify the model generation configuration (see"
                        " https://huggingface.co/docs/transformers/generation_strategies#default-text-generation-configuration )"
                    )
                    self.generation_config = new_generation_config
            generation_config = self.generation_config

        # `torch.compile` can't compile `copy.deepcopy`, arguments in `kwargs` that are part of `generation_config`
        # will mutate the object with `.update`. As such, passing these arguments through `kwargs` is disabled.
        if is_torchdynamo_compiling():
            model_kwargs = kwargs
            generate_attributes_in_kwargs = [
                key for key, value in kwargs.items() if getattr(generation_config, key, None) != value
            ]
            if len(generate_attributes_in_kwargs) > 0:
                raise ValueError(
                    "`torch.compile` exception: all generation configuration attributes must be passed within a "
                    f"`generation_config` instance passed to `generate` (found: {generate_attributes_in_kwargs})."
                )
        else:
            generation_config = copy.deepcopy(generation_config)
            model_kwargs = generation_config.update(**kwargs)

        return generation_config, model_kwargs

    def _get_initial_cache_position(self, input_ids, model_kwargs):
        """Calculates `cache_position` for the pre-fill stage based on `input_ids` and optionally past length"""
        if not model_kwargs.get("use_cache", True):
            model_kwargs["cache_position"] = None
            return model_kwargs

        past_length = 0
        if model_kwargs.get("past_key_values") is not None:
            cache = model_kwargs["past_key_values"]
            if not isinstance(cache, Cache):
                past_length = cache[0][0].shape[2]
            elif hasattr(cache, "get_seq_length") and cache.get_seq_length() is not None:
                past_length = cache.get_seq_length()

        if "inputs_embeds" in model_kwargs:
            cur_len = model_kwargs["inputs_embeds"].shape[1]
        else:
            cur_len = input_ids.shape[-1]
        model_kwargs["cache_position"] = torch.arange(past_length, cur_len, device=input_ids.device)
        return model_kwargs

    def _get_cache(self, cache_implementation: str, max_batch_size: int, max_cache_len: int) -> Cache:
        """
        Sets a cache for `generate`, that will persist across calls. A new cache will only be initialized a
        new `generate` call requires a larger cache.

        Returns the resulting cache object.
        """
        cache_cls: Cache = NEED_SETUP_CACHE_CLASSES_MAPPING[cache_implementation]
        if cache_implementation == "sliding_window":
            max_cache_len = min(self.config.sliding_window, max_cache_len)

        need_new_cache = (
            not hasattr(self, "_cache")
            or (not isinstance(self._cache, cache_cls))
            or self._cache.max_batch_size != max_batch_size
            or self._cache.max_cache_len < max_cache_len
        )

        if need_new_cache:
            if hasattr(self.config, "_pre_quantization_dtype"):
                cache_dtype = self.config._pre_quantization_dtype
            else:
                cache_dtype = self.dtype
            self._cache = cache_cls(
                config=self.config,
                max_batch_size=max_batch_size,
                max_cache_len=max_cache_len,
                device=self.device,
                dtype=cache_dtype,
            )
        else:
            self._cache.reset()
        return self._cache

    def _supports_default_dynamic_cache(self) -> bool:
        """
        Return `True` if current model can use a `DynamicCache` instance when initializing the `past_key_values`.
        This is mostly the same as `_supports_cache_class` attribute, but add exception for `Jamba` model which
        uses its own `HybridMambaAttentionDynamicCache` and do not need to initialize the Cache in advance in
        order to save memory (because no back and forth `to_legacy_cache` and `from_legacy_cache` will be performed
        for `HybridMambaAttentionDynamicCache`).
        """
        return self._supports_cache_class and "jamba" not in self.__class__.__name__.lower()

    def _prepare_special_tokens(
        self,
        generation_config: GenerationConfig,
        kwargs_has_attention_mask: Optional[bool] = None,
        device: Optional[Union[torch.device, str]] = None,
    ):
        """
        Prepares the special tokens for generation, overwriting the generation config with their processed versions
        converted to tensor.

        Note that `generation_config` is changed in place and stops being serializable after this method is called.
        That is no problem if called within `generate` (`generation_config` is a local copy that doesn't leave the
        function). However, if called outside `generate`, consider creating a copy of `generation_config` first.
        """

        # Convert special tokens to tensors (if they exist either in kwargs or in self.config)
        def _tensor_or_none(token_kwargs, token_self, device=None):
            if device is None:
                device = self.device

            token = token_kwargs if token_kwargs is not None else token_self
            if token is None or isinstance(token, torch.Tensor):
                return token
            return torch.tensor(token, device=device, dtype=torch.long)

        bos_token_id = _tensor_or_none(
            generation_config.bos_token_id, self.generation_config.bos_token_id, device=device
        )
        eos_token_id = _tensor_or_none(
            generation_config.eos_token_id, self.generation_config.eos_token_id, device=device
        )
        pad_token_id = _tensor_or_none(
            generation_config.pad_token_id, self.generation_config.pad_token_id, device=device
        )
        decoder_start_token_id = _tensor_or_none(
            generation_config.decoder_start_token_id, self.generation_config.decoder_start_token_id, device=device
        )

        # for BC we also try to get `decoder_start_token_id` or `bos_token_id` (#30892)
        if self.config.is_encoder_decoder:
            decoder_start_token_id = decoder_start_token_id if decoder_start_token_id is not None else bos_token_id

        # We can have more than one eos token. Always treat it as a 1D tensor (when it exists).
        if eos_token_id is not None and eos_token_id.ndim == 0:
            eos_token_id = eos_token_id.unsqueeze(0)

        # Set pad token if unset (and there are conditions to do so)
        if pad_token_id is None and eos_token_id is not None:
            if kwargs_has_attention_mask is not None and not kwargs_has_attention_mask:
                logger.warning(
                    "The attention mask and the pad token id were not set. As a consequence, you may observe "
                    "unexpected behavior. Please pass your input's `attention_mask` to obtain reliable results."
                )
            pad_token_id = eos_token_id[0]
            logger.warning(f"Setting `pad_token_id` to `eos_token_id`:{pad_token_id} for open-end generation.")

        # we can't infer attn mask if pad token is set to be eos token in model's generation config
        if eos_token_id is not None and torch.isin(elements=eos_token_id, test_elements=pad_token_id).any():
            if kwargs_has_attention_mask is not None and not kwargs_has_attention_mask:
                logger.warning_once(
                    "The attention mask is not set and cannot be inferred from input because pad token is same as eos token."
                    "As a consequence, you may observe unexpected behavior. Please pass your input's `attention_mask` "
                    "to obtain reliable results."
                )

        # Sanity checks/warnings
        if self.config.is_encoder_decoder and decoder_start_token_id is None:
            raise ValueError(
                "`decoder_start_token_id` or `bos_token_id` has to be defined for encoder-decoder generation."
            )
        if eos_token_id is not None and (torch.is_floating_point(eos_token_id) or (eos_token_id < 0).any()):
            logger.warning(
                f"`eos_token_id` should consist of positive integers, but is {eos_token_id}. Your generation will not "
                "stop until the maximum length is reached. Depending on other flags, it may even crash."
            )

        # Update generation config with the updated special tokens tensors
        generation_config.bos_token_id = bos_token_id
        generation_config.eos_token_id = eos_token_id
        generation_config.pad_token_id = pad_token_id
        generation_config.decoder_start_token_id = decoder_start_token_id

    @torch.no_grad()
    def generate(
        self,
        inputs: Optional[torch.Tensor] = None,
        generation_config: Optional[GenerationConfig] = None,
        logits_processor: Optional[LogitsProcessorList] = None,
        stopping_criteria: Optional[StoppingCriteriaList] = None,
        prefix_allowed_tokens_fn: Optional[Callable[[int, torch.Tensor], List[int]]] = None,
        synced_gpus: Optional[bool] = None,
        assistant_model: Optional["PreTrainedModel"] = None,
        streamer: Optional["BaseStreamer"] = None,
        negative_prompt_ids: Optional[torch.Tensor] = None,
        negative_prompt_attention_mask: Optional[torch.Tensor] = None,
        **kwargs,
    ) -> Union[GenerateOutput, torch.LongTensor]:
        r"""

        Generates sequences of token ids for models with a language modeling head.

        <Tip warning={true}>

        Most generation-controlling parameters are set in `generation_config` which, if not passed, will be set to the
        model's default generation configuration. You can override any `generation_config` by passing the corresponding
        parameters to generate(), e.g. `.generate(inputs, num_beams=4, do_sample=True)`.

        For an overview of generation strategies and code examples, check out the [following
        guide](../generation_strategies).

        </Tip>

        Parameters:
            inputs (`torch.Tensor` of varying shape depending on the modality, *optional*):
                The sequence used as a prompt for the generation or as model inputs to the encoder. If `None` the
                method initializes it with `bos_token_id` and a batch size of 1. For decoder-only models `inputs`
                should be in the format of `input_ids`. For encoder-decoder models *inputs* can represent any of
                `input_ids`, `input_values`, `input_features`, or `pixel_values`.
            generation_config ([`~generation.GenerationConfig`], *optional*):
                The generation configuration to be used as base parametrization for the generation call. `**kwargs`
                passed to generate matching the attributes of `generation_config` will override them. If
                `generation_config` is not provided, the default will be used, which has the following loading
                priority: 1) from the `generation_config.json` model file, if it exists; 2) from the model
                configuration. Please note that unspecified parameters will inherit [`~generation.GenerationConfig`]'s
                default values, whose documentation should be checked to parameterize generation.
            logits_processor (`LogitsProcessorList`, *optional*):
                Custom logits processors that complement the default logits processors built from arguments and
                generation config. If a logit processor is passed that is already created with the arguments or a
                generation config an error is thrown. This feature is intended for advanced users.
            stopping_criteria (`StoppingCriteriaList`, *optional*):
                Custom stopping criteria that complements the default stopping criteria built from arguments and a
                generation config. If a stopping criteria is passed that is already created with the arguments or a
                generation config an error is thrown. If your stopping criteria depends on the `scores` input, make
                sure you pass `return_dict_in_generate=True, output_scores=True` to `generate`. This feature is
                intended for advanced users.
            prefix_allowed_tokens_fn (`Callable[[int, torch.Tensor], List[int]]`, *optional*):
                If provided, this function constraints the beam search to allowed tokens only at each step. If not
                provided no constraint is applied. This function takes 2 arguments: the batch ID `batch_id` and
                `input_ids`. It has to return a list with the allowed tokens for the next generation step conditioned
                on the batch ID `batch_id` and the previously generated tokens `inputs_ids`. This argument is useful
                for constrained generation conditioned on the prefix, as described in [Autoregressive Entity
                Retrieval](https://arxiv.org/abs/2010.00904).
            synced_gpus (`bool`, *optional*):
                Whether to continue running the while loop until max_length. Unless overridden this flag will be set to
                `True` under DeepSpeed ZeRO Stage 3 multiple GPUs environment to avoid hanging if one GPU finished
                generating before other GPUs. Otherwise it'll be set to `False`.
            assistant_model (`PreTrainedModel`, *optional*):
                An assistant model that can be used to accelerate generation. The assistant model must have the exact
                same tokenizer. The acceleration is achieved when forecasting candidate tokens with the assistent model
                is much faster than running generation with the model you're calling generate from. As such, the
                assistant model should be much smaller.
            streamer (`BaseStreamer`, *optional*):
                Streamer object that will be used to stream the generated sequences. Generated tokens are passed
                through `streamer.put(token_ids)` and the streamer is responsible for any further processing.
            negative_prompt_ids (`torch.LongTensor` of shape `(batch_size, sequence_length)`, *optional*):
                The negative prompt needed for some processors such as CFG. The batch size must match the input batch
                size. This is an experimental feature, subject to breaking API changes in future versions.
            negative_prompt_attention_mask (`torch.LongTensor` of shape `(batch_size, sequence_length)`, *optional*):
                Attention_mask for `negative_prompt_ids`.
            kwargs (`Dict[str, Any]`, *optional*):
                Ad hoc parametrization of `generation_config` and/or additional model-specific kwargs that will be
                forwarded to the `forward` function of the model. If the model is an encoder-decoder model, encoder
                specific kwargs should not be prefixed and decoder specific kwargs should be prefixed with *decoder_*.

        Return:
            [`~utils.ModelOutput`] or `torch.LongTensor`: A [`~utils.ModelOutput`] (if `return_dict_in_generate=True`
            or when `config.return_dict_in_generate=True`) or a `torch.LongTensor`.

                If the model is *not* an encoder-decoder model (`model.config.is_encoder_decoder=False`), the possible
                [`~utils.ModelOutput`] types are:

                    - [`~generation.GenerateDecoderOnlyOutput`],
                    - [`~generation.GenerateBeamDecoderOnlyOutput`]

                If the model is an encoder-decoder model (`model.config.is_encoder_decoder=True`), the possible
                [`~utils.ModelOutput`] types are:

                    - [`~generation.GenerateEncoderDecoderOutput`],
                    - [`~generation.GenerateBeamEncoderDecoderOutput`]
        """
        # 1. Handle `generation_config` and kwargs that might update it, and validate the `.generate()` call
        self._validate_model_class()
        tokenizer = kwargs.pop("tokenizer", None)  # Pull this out first, we only use it for stopping criteria
        generation_config, model_kwargs = self._prepare_generation_config(generation_config, **kwargs)
        self._validate_model_kwargs(model_kwargs.copy())
        self._validate_assistant(assistant_model)

        # 2. Set generation parameters if not already defined
        if synced_gpus is None:
            if is_deepspeed_zero3_enabled() and dist.get_world_size() > 1:
                synced_gpus = True
            else:
                synced_gpus = False

        logits_processor = logits_processor if logits_processor is not None else LogitsProcessorList()
        stopping_criteria = stopping_criteria if stopping_criteria is not None else StoppingCriteriaList()

        accepts_attention_mask = "attention_mask" in set(inspect.signature(self.forward).parameters.keys())
        requires_attention_mask = "encoder_outputs" not in model_kwargs
        kwargs_has_attention_mask = model_kwargs.get("attention_mask", None) is not None

        # 3. Define model inputs
        inputs_tensor, model_input_name, model_kwargs = self._prepare_model_inputs(
            inputs, generation_config.bos_token_id, model_kwargs
        )
        batch_size = inputs_tensor.shape[0]

        device = inputs_tensor.device
        self._prepare_special_tokens(generation_config, kwargs_has_attention_mask, device=device)

        # decoder-only models must use left-padding for batched generation.
        if not self.config.is_encoder_decoder and not is_torchdynamo_compiling():
            # If `input_ids` was given, check if the last id in any sequence is `pad_token_id`
            # Note: If using, `inputs_embeds` this check does not work, because we want to be more hands-off.
            if (
                generation_config.pad_token_id is not None
                and batch_size > 1
                and len(inputs_tensor.shape) == 2
                and torch.sum(inputs_tensor[:, -1] == generation_config.pad_token_id) > 0
            ):
                logger.warning(
                    "A decoder-only architecture is being used, but right-padding was detected! For correct "
                    "generation results, please set `padding_side='left'` when initializing the tokenizer."
                )

        # 4. Define other model kwargs
        # decoder-only models with inputs_embeds forwarding must use caching (otherwise we can't detect whether we are
        # generating the first new token or not, and we only want to use the embeddings for the first new token)
        if not self.config.is_encoder_decoder and model_input_name == "inputs_embeds":
            model_kwargs["use_cache"] = True
        else:
            model_kwargs["use_cache"] = generation_config.use_cache

        if not kwargs_has_attention_mask and requires_attention_mask and accepts_attention_mask:
            model_kwargs["attention_mask"] = self._prepare_attention_mask_for_generation(
                inputs_tensor, generation_config.pad_token_id, generation_config.eos_token_id
            )

        if self.config.is_encoder_decoder and "encoder_outputs" not in model_kwargs:
            # if model is encoder decoder encoder_outputs are created and added to `model_kwargs`
            model_kwargs = self._prepare_encoder_decoder_kwargs_for_generation(
                inputs_tensor, model_kwargs, model_input_name, generation_config
            )

        # 5. Prepare `input_ids` which will be used for auto-regressive generation
        if self.config.is_encoder_decoder:
            input_ids, model_kwargs = self._prepare_decoder_input_ids_for_generation(
                batch_size=batch_size,
                model_input_name=model_input_name,
                model_kwargs=model_kwargs,
                decoder_start_token_id=generation_config.decoder_start_token_id,
                device=inputs_tensor.device,
            )
        else:
            input_ids = inputs_tensor if model_input_name == "input_ids" else model_kwargs.pop("input_ids")

        if generation_config.token_healing:
            input_ids = self.heal_tokens(input_ids, tokenizer)

        if streamer is not None:
            streamer.put(input_ids.cpu())

        # 6. Prepare `max_length` depending on other stopping criteria.
        input_ids_length = input_ids.shape[-1]
        has_default_max_length = kwargs.get("max_length") is None and generation_config.max_length is not None
        has_default_min_length = kwargs.get("min_length") is None and generation_config.min_length is not None
        generation_config = self._prepare_generated_length(
            generation_config=generation_config,
            has_default_max_length=has_default_max_length,
            has_default_min_length=has_default_min_length,
            model_input_name=model_input_name,
            inputs_tensor=inputs_tensor,
            input_ids_length=input_ids_length,
        )

        use_dynamic_cache_by_default = False
        if generation_config.cache_implementation is not None and model_kwargs.get("past_key_values") is not None:
            raise ValueError(
                "Passing both `cache_implementation` (used to initialize certain caches) and `past_key_values` (a "
                "Cache object) is unsupported. Please use only one of the two."
            )
        elif generation_config.cache_implementation is not None:
            if generation_config.cache_implementation in NEED_SETUP_CACHE_CLASSES_MAPPING:
                if generation_config.cache_implementation == "static" and not self._supports_static_cache:
                    raise ValueError(
                        "This model does not support `cache_implementation='static'`. Please check the following "
                        "issue: https://github.com/huggingface/transformers/issues/28981"
                    )
                model_kwargs["past_key_values"] = self._get_cache(
                    generation_config.cache_implementation,
                    getattr(generation_config, "num_beams", 1) * batch_size,
                    generation_config.max_length,
                )
            elif generation_config.cache_implementation == "quantized":
                if not self._supports_quantized_cache:
                    raise ValueError(
                        "This model does not support the quantized cache. If you want your model to support quantized "
                        "cache, please open an issue."
                    )

                cache_config = (
                    generation_config.cache_config
                    if generation_config.cache_config is not None
                    else QuantizedCacheConfig()
                )
                cache_class = QUANT_BACKEND_CLASSES_MAPPING[cache_config.backend]

                if cache_config.backend == "quanto" and not is_quanto_available():
                    raise ImportError(
                        "You need to install `quanto` in order to use KV cache quantization with quanto backend. "
                        "Please install it via  with `pip install quanto`"
                    )
                elif cache_config.backend == "HQQ" and not is_hqq_available():
                    raise ImportError(
                        "You need to install `HQQ` in order to use KV cache quantization with HQQ backend. "
                        "Please install it via  with `pip install hqq`"
                    )

                model_kwargs["past_key_values"] = cache_class(cache_config)
        # Use DynamicCache() instance by default. This will avoid back and forth from legacy format that
        # keeps copying the cache thus using much more memory
        elif generation_config.cache_implementation is None and self._supports_default_dynamic_cache():
            past = model_kwargs.get("past_key_values", None)
            if past is None:
                model_kwargs["past_key_values"] = DynamicCache()
                use_dynamic_cache_by_default = True
            elif isinstance(past, tuple):
                model_kwargs["past_key_values"] = DynamicCache.from_legacy_cache(past)
                use_dynamic_cache_by_default = True

        self._validate_generated_length(generation_config, input_ids_length, has_default_max_length)

        # 7. determine generation mode
        generation_mode = generation_config.get_generation_mode(assistant_model)

        if streamer is not None and (generation_config.num_beams > 1):
            raise ValueError(
                "`streamer` cannot be used with beam search (yet!). Make sure that `num_beams` is set to 1."
            )

        if self.device.type != input_ids.device.type:
            warnings.warn(
                "You are calling .generate() with the `input_ids` being on a device type different"
                f" than your model's device. `input_ids` is on {input_ids.device.type}, whereas the model"
                f" is on {self.device.type}. You may experience unexpected behaviors or slower generation."
                " Please make sure that you have put `input_ids` to the"
                f" correct device by calling for example input_ids = input_ids.to('{self.device.type}') before"
                " running `.generate()`.",
                UserWarning,
            )

        # 8. prepare distribution pre_processing samplers
        prepared_logits_processor = self._get_logits_processor(
            generation_config=generation_config,
            input_ids_seq_length=input_ids_length,
            encoder_input_ids=inputs_tensor,
            prefix_allowed_tokens_fn=prefix_allowed_tokens_fn,
            logits_processor=logits_processor,
            device=inputs_tensor.device,
            model_kwargs=model_kwargs,
            negative_prompt_ids=negative_prompt_ids,
            negative_prompt_attention_mask=negative_prompt_attention_mask,
        )

        # 9. prepare stopping criteria
        prepared_stopping_criteria = self._get_stopping_criteria(
            generation_config=generation_config, stopping_criteria=stopping_criteria, tokenizer=tokenizer, **kwargs
        )

        # 10. go into different generation modes
        if generation_mode == GenerationMode.ASSISTED_GENERATION:
            if generation_config.num_return_sequences > 1:
                raise ValueError(
                    "num_return_sequences has to be 1 when doing assisted generate, "
                    f"but is {generation_config.num_return_sequences}."
                )
            if batch_size > 1:
                raise ValueError("assisted generate is only supported for batch_size = 1")
            if not model_kwargs["use_cache"]:
                raise ValueError("assisted generate requires `use_cache=True`")
            if generation_config.cache_implementation == "static":
                raise ValueError("assisted generate is not supported with `static_cache`")
            if self._is_stateful:
                # In assisted generation we need the ability to confirm whether the model would pick certain tokens,
                # which is not possible with stateful models (they can't reset to a previous subset of generated text)
                raise ValueError(
                    f"assisted generation is not supported with stateful models, such as {self.__class__.__name__}"
                )

            # 11. Get the candidate generator, given the parameterization
            candidate_generator = self._get_candidate_generator(
                generation_config=generation_config,
                input_ids=input_ids,
                inputs_tensor=inputs_tensor,
                assistant_model=assistant_model,
                logits_processor=logits_processor,
                model_kwargs=model_kwargs,
            )

            # 12. prepare logits warper (if `do_sample` is `True`)
            prepared_logits_warper = (
                self._get_logits_warper(
                    generation_config,
                    device=input_ids.device,
                )
                if generation_config.do_sample
                else None
            )

            # 13. run assisted generate
            result = self._assisted_decoding(
                input_ids,
                candidate_generator=candidate_generator,
                logits_processor=prepared_logits_processor,
                logits_warper=prepared_logits_warper,
                stopping_criteria=prepared_stopping_criteria,
                generation_config=generation_config,
                synced_gpus=synced_gpus,
                streamer=streamer,
                **model_kwargs,
            )

        elif generation_mode == GenerationMode.CONTRASTIVE_SEARCH:
            if not model_kwargs["use_cache"]:
                raise ValueError("Contrastive search requires `use_cache=True`")
            if self._is_stateful:
                # Just like assisted generation, we need to be able to rollback to a previous state (see comment above)
                raise ValueError(
                    f"contrastive search is not supported with stateful models, such as {self.__class__.__name__}"
                )

            result = self._contrastive_search(
                input_ids,
                logits_processor=prepared_logits_processor,
                stopping_criteria=prepared_stopping_criteria,
                generation_config=generation_config,
                synced_gpus=synced_gpus,
                streamer=streamer,
                **model_kwargs,
            )

        elif generation_mode in (GenerationMode.SAMPLE, GenerationMode.GREEDY_SEARCH):
            # 11. prepare logits warper
            prepared_logits_warper = (
                self._get_logits_warper(generation_config, device=input_ids.device)
                if generation_config.do_sample
                else None
            )

            # 12. expand input_ids with `num_return_sequences` additional sequences per batch
            input_ids, model_kwargs = self._expand_inputs_for_generation(
                input_ids=input_ids,
                expand_size=generation_config.num_return_sequences,
                is_encoder_decoder=self.config.is_encoder_decoder,
                **model_kwargs,
            )

            # 13. run sample (it degenerates to greedy search when `generation_config.do_sample=False`)
            result = self._sample(
                input_ids,
                logits_processor=prepared_logits_processor,
                logits_warper=prepared_logits_warper,
                stopping_criteria=prepared_stopping_criteria,
                generation_config=generation_config,
                synced_gpus=synced_gpus,
                streamer=streamer,
                **model_kwargs,
            )

        elif generation_mode in (GenerationMode.BEAM_SAMPLE, GenerationMode.BEAM_SEARCH):
            # 11. prepare logits warper
            prepared_logits_warper = (
                self._get_logits_warper(generation_config, device=input_ids.device)
                if generation_config.do_sample
                else None
            )

            # 12. prepare beam search scorer
            beam_scorer = BeamSearchScorer(
                batch_size=batch_size,
                num_beams=generation_config.num_beams,
                device=inputs_tensor.device,
                length_penalty=generation_config.length_penalty,
                do_early_stopping=generation_config.early_stopping,
                num_beam_hyps_to_keep=generation_config.num_return_sequences,
                max_length=generation_config.max_length,
            )

            # 13. interleave input_ids with `num_beams` additional sequences per batch
            input_ids, model_kwargs = self._expand_inputs_for_generation(
                input_ids=input_ids,
                expand_size=generation_config.num_beams,
                is_encoder_decoder=self.config.is_encoder_decoder,
                **model_kwargs,
            )

            # 14. run beam sample
            result = self._beam_search(
                input_ids,
                beam_scorer,
                logits_processor=prepared_logits_processor,
                logits_warper=prepared_logits_warper,
                stopping_criteria=prepared_stopping_criteria,
                generation_config=generation_config,
                synced_gpus=synced_gpus,
                **model_kwargs,
            )

        elif generation_mode == GenerationMode.GROUP_BEAM_SEARCH:
            # 11. prepare beam search scorer
            beam_scorer = BeamSearchScorer(
                batch_size=batch_size,
                num_beams=generation_config.num_beams,
                device=inputs_tensor.device,
                length_penalty=generation_config.length_penalty,
                do_early_stopping=generation_config.early_stopping,
                num_beam_hyps_to_keep=generation_config.num_return_sequences,
                num_beam_groups=generation_config.num_beam_groups,
                max_length=generation_config.max_length,
            )
            # 12. interleave input_ids with `num_beams` additional sequences per batch
            input_ids, model_kwargs = self._expand_inputs_for_generation(
                input_ids=input_ids,
                expand_size=generation_config.num_beams,
                is_encoder_decoder=self.config.is_encoder_decoder,
                **model_kwargs,
            )
            # 13. run beam search
            result = self._group_beam_search(
                input_ids,
                beam_scorer,
                logits_processor=prepared_logits_processor,
                stopping_criteria=prepared_stopping_criteria,
                generation_config=generation_config,
                synced_gpus=synced_gpus,
                **model_kwargs,
            )

        elif generation_mode == GenerationMode.CONSTRAINED_BEAM_SEARCH:
            final_constraints = []
            if generation_config.constraints is not None:
                final_constraints = generation_config.constraints

            if generation_config.force_words_ids is not None:

                def typeerror():
                    raise ValueError(
                        "`force_words_ids` has to either be a `List[List[List[int]]]` or `List[List[int]]` "
                        f"of positive integers, but is {generation_config.force_words_ids}."
                    )

                if (
                    not isinstance(generation_config.force_words_ids, list)
                    or len(generation_config.force_words_ids) == 0
                ):
                    typeerror()

                for word_ids in generation_config.force_words_ids:
                    if isinstance(word_ids[0], list):
                        if not isinstance(word_ids, list) or len(word_ids) == 0:
                            typeerror()
                        if any(not isinstance(token_ids, list) for token_ids in word_ids):
                            typeerror()
                        if any(
                            any((not isinstance(token_id, int) or token_id < 0) for token_id in token_ids)
                            for token_ids in word_ids
                        ):
                            typeerror()

                        constraint = DisjunctiveConstraint(word_ids)
                    else:
                        if not isinstance(word_ids, list) or len(word_ids) == 0:
                            typeerror()
                        if any((not isinstance(token_id, int) or token_id < 0) for token_id in word_ids):
                            typeerror()

                        constraint = PhrasalConstraint(word_ids)
                    final_constraints.append(constraint)

            # 11. prepare beam search scorer
            constrained_beam_scorer = ConstrainedBeamSearchScorer(
                constraints=final_constraints,
                batch_size=batch_size,
                num_beams=generation_config.num_beams,
                device=inputs_tensor.device,
                length_penalty=generation_config.length_penalty,
                do_early_stopping=generation_config.early_stopping,
                num_beam_hyps_to_keep=generation_config.num_return_sequences,
                max_length=generation_config.max_length,
            )
            # 12. interleave input_ids with `num_beams` additional sequences per batch
            input_ids, model_kwargs = self._expand_inputs_for_generation(
                input_ids=input_ids,
                expand_size=generation_config.num_beams,
                is_encoder_decoder=self.config.is_encoder_decoder,
                **model_kwargs,
            )
            # 13. run beam search
            result = self._constrained_beam_search(
                input_ids,
                constrained_beam_scorer=constrained_beam_scorer,
                logits_processor=prepared_logits_processor,
                stopping_criteria=prepared_stopping_criteria,
                generation_config=generation_config,
                synced_gpus=synced_gpus,
                **model_kwargs,
            )

        # Convert to legacy cache if needed
        if use_dynamic_cache_by_default and generation_config.return_legacy_cache:
            if isinstance(result, ModelOutput) and hasattr(result, "past_key_values"):
                if isinstance(result.past_key_values, DynamicCache):
                    result.past_key_values = result.past_key_values.to_legacy_cache()
        return result

    def _has_unfinished_sequences(self, this_peer_finished: bool, synced_gpus: bool, device: torch.device) -> bool:
        """
        Returns whether there are still unfinished sequences in the device. The existence of unfinished sequences is
        fed through `this_peer_finished`. ZeRO stage 3-friendly.
        """
        if synced_gpus:
            # Under synced_gpus the `forward` call must continue until all gpus complete their sequence.
            # The following logic allows an early break if all peers finished generating their sequence
            this_peer_finished_flag = torch.tensor(0.0 if this_peer_finished else 1.0).to(device)
            # send 0.0 if we finished, 1.0 otherwise
            dist.all_reduce(this_peer_finished_flag, op=dist.ReduceOp.SUM)
            # did all peers finish? the reduced sum will be 0.0 then
            if this_peer_finished_flag.item() == 0.0:
                return False
        elif this_peer_finished:
            return False
        return True

    def heal_tokens(
        self, input_ids: torch.LongTensor, tokenizer: Optional["PreTrainedTokenizerBase"] = None
    ) -> torch.LongTensor:
        r"""
        Generates sequences of token ids for models with a language modeling head.
        Parameters:
            input_ids (`torch.LongTensor`): The sequence used as a prompt for the generation.
            tokenizer (`PreTrainedTokenizerBase`, *optional*): The tokenizer used to decode the input ids.
        Return:
            `torch.LongTensor` where each sequence has its tail token replaced with its appropriate extension.
        """
        if tokenizer is None:
            raise ValueError(
                " When generating with token healing, you must pass the model's tokenizer to the `tokenizer` "
                "argument of `generate`."
            )

        bos_token_id, pad_token_id = tokenizer.bos_token_id, tokenizer.pad_token_id
        vocab_trie = ExtensionsTrie(tokenizer.get_vocab())
        generation_config = GenerationConfig(max_new_tokens=1, pad_token_id=pad_token_id)

        # assumption: leading/trailing whitespace is not meaningful, so the prompts are
        # stripped before re-tokenizing to desensitize generation to whitespace artefacts
        prompts = [p.strip() for p in tokenizer.batch_decode(input_ids, skip_special_tokens=True)]
        input_ids = tokenizer(
            prompts,
            return_tensors="pt",
            padding=True,
        ).input_ids.to(input_ids.device)

        # replace bos with pad to not condition healing on it
        input_ids = torch.where(input_ids == bos_token_id, pad_token_id, input_ids)

        tail_ids = input_ids[:, -1].tolist()
        space_tok = tokenizer.convert_ids_to_tokens(tokenizer.convert_tokens_to_ids(" "))[0]
        # tail tokens are used for a prefix search, thus, whitespaces are replaced with
        # their tokenization (e.g. 'Ġ') to enable search for tokens prefixed with a whitespace
        tail_toks = (tokenizer.decode(t).replace(" ", space_tok) for t in tail_ids)

        for batch_idx, (tail_id, tail_tok) in enumerate(zip(tail_ids, tail_toks)):
            batch_ids = input_ids[batch_idx]
            if torch.all(batch_ids == pad_token_id).item():
                continue  # skip empty sequences (all pad ids)

            # apply bias for alternatives (extensions) to the tail token
            seq_bias = {(alt_tok,): 10.0 for alt_tok in vocab_trie.values(prefix=tail_tok)}
            if len(seq_bias) == 1:
                continue  # skip if there are no token alternatives to heal with

            # slightly favor original token to limit aggressive healing e.g. 'http' -> 'https'
            seq_bias[(tail_id,)] += 1.0
            generation_config.update(sequence_bias=seq_bias)

            trimmed_ids = batch_ids[:-1]
            # if the prompt is a single (non-pad) token, regenerate from bos
            if len(batch_ids[batch_ids != pad_token_id]) == 1:
                trimmed_ids[-1] = bos_token_id

            input_ids[batch_idx] = self.generate(trimmed_ids.unsqueeze(0), generation_config=generation_config)

        return input_ids

    def contrastive_search(self, *args, **kwargs):
        logger.warning_once(
            "Calling `contrastive_search` directly is deprecated and will be removed in v4.41. Use `generate` or a "
            "custom generation loop instead.",
        )
        return self._contrastive_search(*args, **kwargs)

    @torch.no_grad()
    def _contrastive_search(
        self,
        input_ids: torch.LongTensor,
        logits_processor: LogitsProcessorList,
        stopping_criteria: StoppingCriteriaList,
        generation_config: GenerationConfig,
        synced_gpus: bool,
        streamer: Optional["BaseStreamer"],
        **model_kwargs,
    ) -> Union[GenerateNonBeamOutput, torch.LongTensor]:
        r"""
        Generates sequences of token ids for models with a language modeling head using **contrastive search** and can
        be used for text-decoder, text-to-text, speech-to-text, and vision-to-text models.

        Parameters:
            input_ids (`torch.LongTensor` of shape `(batch_size, sequence_length)`):
                The sequence used as a prompt for the generation.
            logits_processor (`LogitsProcessorList`):
                An instance of [`LogitsProcessorList`]. List of instances of class derived from [`LogitsProcessor`]
                used to modify the prediction scores of the language modeling head applied at each generation step.
            stopping_criteria (`StoppingCriteriaList`):
                An instance of [`StoppingCriteriaList`]. List of instances of class derived from [`StoppingCriteria`]
                used to tell if the generation loop should stop.
            generation_config ([`~generation.GenerationConfig`]):
                The generation configuration to be used as parametrization of the decoding method.
            synced_gpus (`bool`):
                Whether to continue running the while loop until max_length (needed for ZeRO stage 3)
            streamer (`BaseStreamer`, *optional*):
                Streamer object that will be used to stream the generated sequences. Generated tokens are passed
                through `streamer.put(token_ids)` and the streamer is responsible for any further processing.
            model_kwargs:
                Additional model specific keyword arguments will be forwarded to the `forward` function of the model.
                If model is an encoder-decoder model the kwargs should include `encoder_outputs`.

        Return:
            [`~generation.GenerateDecoderOnlyOutput`], [`~generation.GenerateEncoderDecoderOutput`]
            or `torch.LongTensor`: A `torch.LongTensor` containing the generated tokens (default behaviour) or a
            [`~generation.GenerateDecoderOnlyOutput`] if `model.config.is_encoder_decoder=False` and
            `return_dict_in_generate=True` or a [`~generation.GenerateEncoderDecoderOutput`] if
            `model.config.is_encoder_decoder=True`.
        """
        # init values
        has_eos_stopping_criteria = any(hasattr(criteria, "eos_token_id") for criteria in stopping_criteria)
        top_k = generation_config.top_k
        penalty_alpha = generation_config.penalty_alpha
        pad_token_id = generation_config.pad_token_id
        output_attentions = generation_config.output_attentions
        output_hidden_states = generation_config.output_hidden_states
        output_scores = generation_config.output_scores
        output_logits = generation_config.output_logits
        return_dict_in_generate = generation_config.return_dict_in_generate
        sequential = generation_config.low_memory

        # init attention / hidden states / scores tuples
        raw_logits = () if (return_dict_in_generate and output_logits) else None
        scores = () if (return_dict_in_generate and output_scores) else None
        decoder_attentions = () if (return_dict_in_generate and output_attentions) else None
        cross_attentions = () if (return_dict_in_generate and output_attentions) else None
        decoder_hidden_states = () if (return_dict_in_generate and output_hidden_states) else None

        # if model is an encoder-decoder, retrieve encoder attention weights and hidden states
        if return_dict_in_generate and self.config.is_encoder_decoder:
            encoder_attentions = model_kwargs["encoder_outputs"].get("attentions") if output_attentions else None
            encoder_hidden_states = (
                model_kwargs["encoder_outputs"].get("hidden_states") if output_hidden_states else None
            )

        # keep track of which sequences are already finished
        batch_size = input_ids.shape[0]
        unfinished_sequences = torch.ones(batch_size, dtype=torch.long, device=input_ids.device)
        model_kwargs = self._get_initial_cache_position(input_ids, model_kwargs)

        this_peer_finished = False

        while self._has_unfinished_sequences(this_peer_finished, synced_gpus, device=input_ids.device):
            # if the first step in the loop, encode all the prefix and obtain: (1) past_key_values;
            # (2) last_hidden_states; (3) logit_for_next_step; (4) update model kwargs for the next step
            if model_kwargs.get("past_key_values") is None or (
                isinstance(model_kwargs["past_key_values"], Cache)
                and model_kwargs["past_key_values"].get_seq_length() == 0
            ):
                # prepare inputs
                model_kwargs["use_cache"] = True
                model_inputs = self.prepare_inputs_for_generation(input_ids, **model_kwargs)

                # encode the given prefix and prepare model inputs; encoder-decoder model process the prefix and save
                # the `encoder_outputs`
                outputs = self(
                    **model_inputs, return_dict=True, output_hidden_states=True, output_attentions=output_attentions
                )

                # last decoder hidden states will be used to compute the degeneration penalty (cosine similarity with
                # previous tokens)
                if self.config.is_encoder_decoder:
                    last_hidden_states = outputs.decoder_hidden_states[-1]
                else:
                    last_hidden_states = outputs.hidden_states[-1]

                # next logit for contrastive search to select top-k candidate tokens
                # Clone is needed to avoid keeping a hanging ref to outputs.logits which may be very large for this first iteration
                # (the clone itself is always small)
                logit_for_next_step = outputs.logits[:, -1, :].clone()

                model_kwargs = self._update_model_kwargs_for_generation(
                    outputs,
                    model_kwargs,
                    is_encoder_decoder=self.config.is_encoder_decoder,
                    standardize_cache_format=True,
                )

                if not sequential:
                    # Expands model inputs top_k times, for batched forward passes (akin to beam search).
                    _, model_kwargs = self._expand_inputs_for_generation(
                        expand_size=top_k, is_encoder_decoder=self.config.is_encoder_decoder, **model_kwargs
                    )

                past_key_values = model_kwargs.get("past_key_values")
                if past_key_values is None:
                    raise ValueError(
                        f"{self.__class__.__name__} does not support caching and therefore **can't** be used "
                        "for contrastive search."
                    )
                elif (
                    not isinstance(past_key_values[0], (tuple, torch.Tensor))
                    or past_key_values[0][0].shape[0] != batch_size
                ):
                    raise ValueError(
                        f"{self.__class__.__name__} does not have a standard cache format and therefore **can't** be "
                        "used for contrastive search without further modifications."
                    )

            # contrastive_search main logic start:
            # contrastive search decoding consists of two steps: (1) candidate tokens recall; (2) candidate re-rank by
            # degeneration penalty
            processed_logit_for_next_step = logits_processor(input_ids, logit_for_next_step)
            next_probs = nn.functional.softmax(processed_logit_for_next_step, dim=-1)

            top_k_probs, top_k_ids = torch.topk(next_probs, dim=-1, k=top_k)

            # Store scores, attentions and hidden_states when required
            if return_dict_in_generate:
                if output_logits:
                    raw_logits += (logit_for_next_step,)
                if output_scores:
                    scores += (processed_logit_for_next_step,)
                if output_attentions:
                    decoder_attentions += (
                        (outputs.decoder_attentions,) if self.config.is_encoder_decoder else (outputs.attentions,)
                    )
                    if self.config.is_encoder_decoder:
                        cross_attentions += (outputs.cross_attentions,)

                if output_hidden_states:
                    decoder_hidden_states += (
                        (outputs.decoder_hidden_states,)
                        if self.config.is_encoder_decoder
                        else (outputs.hidden_states,)
                    )

            # This is needed to properly delete outputs.logits which may be very large for this first iteration
            # Otherwise a reference to outputs.logits is kept all along until after the next call to self.forward()
            del outputs

            if not sequential:
                # Replicates the new past_key_values to match the `top_k` candidates
                past = model_kwargs["past_key_values"]
                # If it is a static cache, modify it in-place layer after layer to save memory
                if isinstance(past, DynamicCache):
                    past.batch_repeat_interleave(top_k)
                else:
                    new_key_values = []
                    for layer in past:
                        items = []
                        # item is either the key or the value matrix
                        for item in layer:
                            items.append(item.repeat_interleave(top_k, dim=0))
                        new_key_values.append(tuple(items))

                    past = tuple(new_key_values)

                model_kwargs["past_key_values"] = past

            if sequential:
                all_outputs = []
                for i in range(top_k):
                    # compute the candidate tokens by the language model and collect their hidden_states
                    next_model_inputs = self.prepare_inputs_for_generation(top_k_ids[:, i].view(-1, 1), **model_kwargs)

                    outputs = self(
                        **next_model_inputs,
                        return_dict=True,
                        output_hidden_states=True,
                        output_attentions=output_attentions,
                    )
                    if isinstance(outputs["past_key_values"], DynamicCache):
                        # Remove past K-V from output since we don't need to stack later
                        outputs["past_key_values"] = None
                        # Remove last token from past K-V since we don't want to append it at this point
                        model_kwargs["past_key_values"].crop(-1)

                    all_outputs.append(outputs)
                outputs = stack_model_outputs(all_outputs)

            else:
                # compute the candidate tokens by the language model and collect their hidden_states
                # assembles top_k_ids into batch of size k
                next_model_inputs = self.prepare_inputs_for_generation(top_k_ids.view(-1, 1), **model_kwargs)

                outputs = self(
                    **next_model_inputs,
                    return_dict=True,
                    output_hidden_states=True,
                    output_attentions=output_attentions,
                )

            # This is essential to avoid having a last reference to the big past K-V and double the necesary memory
            # in the next loop
            del next_model_inputs

            # name is different for encoder-decoder and decoder-only models
            if self.config.is_encoder_decoder:
                next_hidden = outputs.decoder_hidden_states[-1]
                full_hidden_states = outputs.decoder_hidden_states
            else:
                next_hidden = outputs.hidden_states[-1]
                full_hidden_states = outputs.hidden_states

            logits = outputs.logits[:, -1, :]
            context_hidden = last_hidden_states.repeat_interleave(top_k, dim=0)

            # compute the degeneration penalty and re-rank the candidates based on the degeneration penalty and the
            # model confidence. Keeping `selected_idx` on CPU enables multi-device contrastive search and doesn't
            # introduce (noticeable) slowdowns on single-device runs.
            selected_idx = _ranking_fast(context_hidden, next_hidden, top_k_probs, penalty_alpha, top_k)
            selected_idx = selected_idx.to("cpu")

            # This will be used instead of the previous inneficient torch.stack(torch.split())
            augmented_idx = torch.tensor([x + i * top_k for i, x in enumerate(selected_idx)])

            # prepare for the next step: (1) next token_id; (2) past_key_values; (3) last_hidden_states for computing
            # the degeneration penalty; (4) logits for selecting next top-k candidates; (5) selected tokens scores
            # (model confidence minus degeneration penalty); (6) decoder hidden_states
            next_tokens = top_k_ids[range(len(top_k_ids)), selected_idx]
            next_hidden = torch.stack(torch.split(next_hidden.squeeze(dim=1), top_k))
            next_hidden = next_hidden[range(batch_size), selected_idx, :]
            last_hidden_states = torch.cat([last_hidden_states, next_hidden.unsqueeze(1)], dim=1)

            next_decoder_hidden_states = ()
            for layer in full_hidden_states:
                layer = torch.stack(torch.split(layer, top_k))[range(batch_size), selected_idx, :]
                next_decoder_hidden_states += (layer,)

            # generate past_key_values cache of only the selected token
            if sequential:
                next_model_input = self.prepare_inputs_for_generation(
                    top_k_ids[:, selected_idx].view(-1, 1), **model_kwargs
                )

                selected_outputs = self(
                    **next_model_input,
                    return_dict=True,
                    output_hidden_states=False,
                    output_attentions=False,
                )
                next_past_key_values = selected_outputs["past_key_values"]

            else:
                _, next_past_key_values = self._extract_past_from_model_output(outputs, standardize_cache_format=True)
                # Do it in-place layer per layer to save memory
                if isinstance(next_past_key_values, DynamicCache):
                    next_past_key_values.batch_select_indices(augmented_idx)
                else:
                    new_key_values = []
                    for layer in next_past_key_values:
                        items = []
                        # item is either the key or the value matrix
                        for item in layer:
                            items.append(item[augmented_idx, ...])
                        new_key_values.append(tuple(items))

                    next_past_key_values = tuple(new_key_values)

            logit_for_next_step = torch.stack(torch.split(logits, top_k))[range(batch_size), selected_idx, :]

            # Rebuilds the relevant parts of the model output for the selected token, for use in the next iteration
            if self.config.is_encoder_decoder:
                next_step_cross_attentions = ()
                next_step_decoder_attentions = ()
                if output_attentions:
                    for layer in outputs.cross_attentions:
                        layer = torch.stack(torch.split(layer, top_k, dim=0))[range(batch_size), selected_idx, ...]
                        next_step_cross_attentions += (layer,)
                    for layer in outputs.decoder_attentions:
                        layer = torch.stack(torch.split(layer, top_k, dim=0))[range(batch_size), selected_idx, ...]
                        next_step_decoder_attentions += (layer,)
                outputs = Seq2SeqLMOutput(
                    past_key_values=next_past_key_values,
                    decoder_hidden_states=next_decoder_hidden_states,
                    decoder_attentions=next_step_decoder_attentions or None,
                    cross_attentions=next_step_cross_attentions or None,
                )
            else:
                next_step_attentions = ()
                if output_attentions:
                    for layer in outputs.attentions:
                        layer = torch.stack(torch.split(layer, top_k, dim=0))[range(batch_size), selected_idx, ...]
                        next_step_attentions += (layer,)
                outputs = CausalLMOutputWithPast(
                    past_key_values=next_past_key_values,
                    hidden_states=next_decoder_hidden_states,
                    attentions=next_step_attentions or None,
                )
            # contrastive_search main logic end

            if synced_gpus and this_peer_finished:
                continue  # don't waste resources running the code we don't need

            # finished sentences should have their next token be a padding token
            if has_eos_stopping_criteria:
                next_tokens = next_tokens * unfinished_sequences + pad_token_id * (1 - unfinished_sequences)

            # update generated ids, model inputs, and length for next step
            input_ids = torch.cat([input_ids, next_tokens[:, None]], dim=-1)
            if streamer is not None:
                streamer.put(next_tokens.cpu())
            model_kwargs = self._update_model_kwargs_for_generation(
                outputs,
                model_kwargs,
                is_encoder_decoder=self.config.is_encoder_decoder,
            )

            # stop when each sentence is finished
            unfinished_sequences = unfinished_sequences & ~stopping_criteria(input_ids, scores)
            this_peer_finished = unfinished_sequences.max() == 0

        if streamer is not None:
            streamer.end()

        if return_dict_in_generate:
            # Contrastive search works by forward looking at the next token, so we need to exclude it from
            # `past_key_values` to be consistent with the other decoding methods
            if model_kwargs.get("past_key_values") is not None:
                if isinstance(model_kwargs["past_key_values"], DynamicCache):
                    model_kwargs["past_key_values"].crop(-1)
                else:
                    past_key_values = []
                    for layer in model_kwargs["past_key_values"]:
                        layer_past_key_values = []
                        for item in layer:
                            layer_past_key_values.append(item[..., :-1, :])
                        past_key_values.append(tuple(layer_past_key_values))
                    model_kwargs["past_key_values"] = tuple(past_key_values)

            if self.config.is_encoder_decoder:
                return GenerateEncoderDecoderOutput(
                    sequences=input_ids,
                    scores=scores,
                    logits=raw_logits,
                    encoder_attentions=encoder_attentions,
                    encoder_hidden_states=encoder_hidden_states,
                    decoder_attentions=decoder_attentions,
                    cross_attentions=cross_attentions,
                    decoder_hidden_states=decoder_hidden_states,
                    past_key_values=model_kwargs.get("past_key_values"),
                )
            else:
                return GenerateDecoderOnlyOutput(
                    sequences=input_ids,
                    scores=scores,
                    logits=raw_logits,
                    attentions=decoder_attentions,
                    hidden_states=decoder_hidden_states,
                    past_key_values=model_kwargs.get("past_key_values"),
                )
        else:
            return input_ids

    def _greedy_search(
        self,
        input_ids: torch.LongTensor,
        logits_processor: LogitsProcessorList,
        stopping_criteria: StoppingCriteriaList,
        generation_config: GenerationConfig,
        synced_gpus: bool,
        streamer: Optional["BaseStreamer"],
        **model_kwargs,
    ) -> Union[GenerateNonBeamOutput, torch.LongTensor]:
        r"""
        Deprecated. Use `._sample()` instead, passing the same arguments.
        """

        logger.warning_once(
            "Calling `._greedy_search()` directly is deprecated and will be removed in v4.42. Use `._sample()` "
            "instead, passing the same arguments."
        )
        return self._sample(
            input_ids=input_ids,
            logits_processor=logits_processor,
            stopping_criteria=stopping_criteria,
            generation_config=generation_config,
            synced_gpus=synced_gpus,
            streamer=streamer,
            **model_kwargs,
        )

    def _sample(
        self,
        input_ids: torch.LongTensor,
        logits_processor: LogitsProcessorList,
        stopping_criteria: StoppingCriteriaList,
        generation_config: GenerationConfig,
        synced_gpus: bool,
        streamer: Optional["BaseStreamer"],
        logits_warper: Optional[LogitsProcessorList] = None,
        **model_kwargs,
    ) -> Union[GenerateNonBeamOutput, torch.LongTensor]:
        r"""
        Generates sequences of token ids for models with a language modeling head using **multinomial sampling** and
        can be used for text-decoder, text-to-text, speech-to-text, and vision-to-text models.

        Parameters:
            input_ids (`torch.LongTensor` of shape `(batch_size, sequence_length)`):
                The sequence used as a prompt for the generation.
            logits_processor (`LogitsProcessorList`):
                An instance of [`LogitsProcessorList`]. List of instances of class derived from [`LogitsProcessor`]
                used to modify the prediction scores of the language modeling head applied at each generation step.
            stopping_criteria (`StoppingCriteriaList`):
                An instance of [`StoppingCriteriaList`]. List of instances of class derived from [`StoppingCriteria`]
                used to tell if the generation loop should stop.
            generation_config ([`~generation.GenerationConfig`]):
                The generation configuration to be used as parametrization of the decoding method.
            synced_gpus (`bool`):
                Whether to continue running the while loop until max_length (needed for ZeRO stage 3)
            streamer (`BaseStreamer`, *optional*):
                Streamer object that will be used to stream the generated sequences. Generated tokens are passed
                through `streamer.put(token_ids)` and the streamer is responsible for any further processing.
            logits_warper (`LogitsProcessorList`, *optional*):
                An instance of [`LogitsProcessorList`]. List of instances of class derived from [`LogitsWarper`] used
                to warp the prediction score distribution of the language modeling head applied before multinomial
                sampling at each generation step. Only required with sampling strategies (i.e. `do_sample` is set in
                `generation_config`)
            model_kwargs:
                Additional model specific kwargs will be forwarded to the `forward` function of the model. If model is
                an encoder-decoder model the kwargs should include `encoder_outputs`.

        Return:
            [`~generation.GenerateDecoderOnlyOutput`], [`~generation.GenerateEncoderDecoderOutput`] or `torch.LongTensor`:
            A `torch.LongTensor` containing the generated tokens (default behaviour) or a
            [`~generation.GenerateDecoderOnlyOutput`] if `model.config.is_encoder_decoder=False` and
            `return_dict_in_generate=True` or a [`~generation.GenerateEncoderDecoderOutput`] if
            `model.config.is_encoder_decoder=True`.
        """
        # init values
        pad_token_id = generation_config.pad_token_id
        output_attentions = generation_config.output_attentions
        output_hidden_states = generation_config.output_hidden_states
        output_scores = generation_config.output_scores
        output_logits = generation_config.output_logits
        return_dict_in_generate = generation_config.return_dict_in_generate
        has_eos_stopping_criteria = any(hasattr(criteria, "eos_token_id") for criteria in stopping_criteria)
        do_sample = generation_config.do_sample
        if do_sample is True and not isinstance(logits_warper, LogitsProcessorList):
            raise ValueError(
                "`do_sample` is set to `True`, `logits_warper` must be a `LogitsProcessorList` instance (it is "
                f"{logits_warper})."
            )

        # init attention / hidden states / scores tuples
        scores = () if (return_dict_in_generate and output_scores) else None
        raw_logits = () if (return_dict_in_generate and output_logits) else None
        decoder_attentions = () if (return_dict_in_generate and output_attentions) else None
        cross_attentions = () if (return_dict_in_generate and output_attentions) else None
        decoder_hidden_states = () if (return_dict_in_generate and output_hidden_states) else None

        # if model is an encoder-decoder, retrieve encoder attention weights and hidden states
        if return_dict_in_generate and self.config.is_encoder_decoder:
            encoder_attentions = model_kwargs["encoder_outputs"].get("attentions") if output_attentions else None
            encoder_hidden_states = (
                model_kwargs["encoder_outputs"].get("hidden_states") if output_hidden_states else None
            )

        # keep track of which sequences are already finished
        batch_size = input_ids.shape[0]
        this_peer_finished = False
        unfinished_sequences = torch.ones(batch_size, dtype=torch.long, device=input_ids.device)
        model_kwargs = self._get_initial_cache_position(input_ids, model_kwargs)

        while self._has_unfinished_sequences(this_peer_finished, synced_gpus, device=input_ids.device):
            # prepare model inputs
            model_inputs = self.prepare_inputs_for_generation(input_ids, **model_kwargs)

            # forward pass to get next token
            outputs = self(
                **model_inputs,
                return_dict=True,
                output_attentions=output_attentions,
                output_hidden_states=output_hidden_states,
            )

            if synced_gpus and this_peer_finished:
                continue  # don't waste resources running the code we don't need

<<<<<<< HEAD
            try:
                next_token_logits = outputs.logits[:, -1, :]
            except IndexError:
                breakpoint()
=======
            # Clone is needed to avoid keeping a hanging ref to outputs.logits which may be very large for first iteration
            # (the clone itself is always small)
            next_token_logits = outputs.logits[:, -1, :].clone()
>>>>>>> 3345ae73

            # pre-process distribution
            next_token_scores = logits_processor(input_ids, next_token_logits)
            if do_sample:
                next_token_scores = logits_warper(input_ids, next_token_scores)

            # Store scores, attentions and hidden_states when required
            if return_dict_in_generate:
                if output_scores:
                    scores += (next_token_scores,)
                if output_logits:
                    raw_logits += (next_token_logits,)
                if output_attentions:
                    decoder_attentions += (
                        (outputs.decoder_attentions,) if self.config.is_encoder_decoder else (outputs.attentions,)
                    )
                    if self.config.is_encoder_decoder:
                        cross_attentions += (outputs.cross_attentions,)

                if output_hidden_states:
                    decoder_hidden_states += (
                        (outputs.decoder_hidden_states,)
                        if self.config.is_encoder_decoder
                        else (outputs.hidden_states,)
                    )

            # token selection
            if do_sample:
                probs = nn.functional.softmax(next_token_scores, dim=-1)
                next_tokens = torch.multinomial(probs, num_samples=1).squeeze(1)
            else:
                next_tokens = torch.argmax(next_token_scores, dim=-1)

            # finished sentences should have their next token be a padding token
            if has_eos_stopping_criteria:
                next_tokens = next_tokens * unfinished_sequences + pad_token_id * (1 - unfinished_sequences)

            # update generated ids, model inputs, and length for next step
            input_ids = torch.cat([input_ids, next_tokens[:, None]], dim=-1)
            if streamer is not None:
                streamer.put(next_tokens.cpu())
            model_kwargs = self._update_model_kwargs_for_generation(
                outputs,
                model_kwargs,
                is_encoder_decoder=self.config.is_encoder_decoder,
            )

<<<<<<< HEAD
            # if eos_token was found in one sentence, set sentence to finished
            if eos_token_id_tensor is not None:
                unfinished_sequences = unfinished_sequences.mul(
                    next_tokens.tile(eos_token_id_tensor.shape[0], 1).ne(eos_token_id_tensor.unsqueeze(1)).prod(dim=0)
                )

                # stop when each sentence is finished
                if unfinished_sequences.max() == 0:
                    this_peer_finished = True

            # stop if we exceed the maximum length
            if stopping_criteria(input_ids, scores) or input_ids.shape[-1] >= self.config.max_length - 1:
                this_peer_finished = True
=======
            unfinished_sequences = unfinished_sequences & ~stopping_criteria(input_ids, scores)
            this_peer_finished = unfinished_sequences.max() == 0
>>>>>>> 3345ae73

            # This is needed to properly delete outputs.logits which may be very large for first iteration
            # Otherwise a reference to outputs is kept which keeps the logits alive in the next iteration
            del outputs

        if streamer is not None:
            streamer.end()

        if return_dict_in_generate:
            if self.config.is_encoder_decoder:
                return GenerateEncoderDecoderOutput(
                    sequences=input_ids,
                    scores=scores,
                    logits=raw_logits,
                    encoder_attentions=encoder_attentions,
                    encoder_hidden_states=encoder_hidden_states,
                    decoder_attentions=decoder_attentions,
                    cross_attentions=cross_attentions,
                    decoder_hidden_states=decoder_hidden_states,
                    past_key_values=model_kwargs.get("past_key_values"),
                )
            else:
                return GenerateDecoderOnlyOutput(
                    sequences=input_ids,
                    scores=scores,
                    logits=raw_logits,
                    attentions=decoder_attentions,
                    hidden_states=decoder_hidden_states,
                    past_key_values=model_kwargs.get("past_key_values"),
                )
        else:
            return input_ids

    def _temporary_reorder_cache(self, past_key_values, beam_idx):
        """
        Temporary function to handle the different types of cache reordering processes while we roll out `Cache`.

        TODO: standardize cache formats and make all models compatible with `Cache`. It would remove the need
        for this function, with `Cache.reorder_cache` being the sole remaining code path
        """
        model_class = self.__class__.__name__.lower()
        # Exception 1: code path for models using the legacy cache format
        if isinstance(past_key_values, (tuple, list)):
            past_key_values = self._reorder_cache(past_key_values, beam_idx)
        # Exception 2: models with different cache formats. These are limited to `DynamicCache` until their
        # cache format is standardized, to avoid adding complexity to the codebase.
        elif "bloom" in model_class or "gptbigcode" in model_class:
            if not isinstance(past_key_values, DynamicCache):
                raise ValueError(
                    f"Using an unsupported cache format with {model_class}. Currently, it only supports the "
                    "legacy tuple format or `DynamicCache`"
                )
            past_key_values = self._reorder_cache(past_key_values, beam_idx)
            past_key_values = DynamicCache.from_legacy_cache(past_key_values)
        # Standard code path: use the `Cache.reorder_cache`
        else:
            past_key_values.reorder_cache(beam_idx)
        return past_key_values

    # TODO (joao, v4.42): remove default for `logits_warper`
    def _beam_search(
        self,
        input_ids: torch.LongTensor,
        beam_scorer: BeamScorer,
        logits_processor: LogitsProcessorList,
        stopping_criteria: StoppingCriteriaList,
        generation_config: GenerationConfig,
        synced_gpus: bool,
        logits_warper: Optional[LogitsProcessorList] = None,
        **model_kwargs,
    ) -> Union[GenerateBeamOutput, torch.LongTensor]:
        r"""
        Generates sequences of token ids for models with a language modeling head using **beam search decoding** and
        can be used for text-decoder, text-to-text, speech-to-text, and vision-to-text models.

        Parameters:
            input_ids (`torch.LongTensor` of shape `(batch_size, sequence_length)`):
                The sequence used as a prompt for the generation.
            beam_scorer (`BeamScorer`):
                An derived instance of [`BeamScorer`] that defines how beam hypotheses are constructed, stored and
                sorted during generation. For more information, the documentation of [`BeamScorer`] should be read.
            logits_processor (`LogitsProcessorList`):
                An instance of [`LogitsProcessorList`]. List of instances of class derived from [`LogitsProcessor`]
                used to modify the prediction scores of the language modeling head applied at each generation step.
            stopping_criteria (`StoppingCriteriaList`:
                An instance of [`StoppingCriteriaList`]. List of instances of class derived from [`StoppingCriteria`]
                used to tell if the generation loop should stop.
            generation_config ([`~generation.GenerationConfig`]):
                The generation configuration to be used as parametrization of the decoding method.
            synced_gpus (`bool`):
                Whether to continue running the while loop until max_length (needed for ZeRO stage 3)
            logits_warper (`LogitsProcessorList`, *optional*):
                An instance of [`LogitsProcessorList`]. List of instances of class derived from [`LogitsWarper`] used
                to warp the prediction score distribution of the language modeling head applied before multinomial
                sampling at each generation step. Only required with sampling strategies (i.e. `do_sample` is set in
                `generation_config`)
            model_kwargs:
                Additional model specific kwargs will be forwarded to the `forward` function of the model. If model is
                an encoder-decoder model the kwargs should include `encoder_outputs`.

        Return:
            [`generation.GenerateBeamDecoderOnlyOutput`], [`~generation.GenerateBeamEncoderDecoderOutput`] or
            `torch.LongTensor`: A `torch.LongTensor` containing the generated tokens (default behaviour) or a
            [`~generation.GenerateBeamDecoderOnlyOutput`] if `model.config.is_encoder_decoder=False` and
            `return_dict_in_generate=True` or a [`~generation.GenerateBeamEncoderDecoderOutput`] if
            `model.config.is_encoder_decoder=True`.
        """
        # init values
        pad_token_id = generation_config.pad_token_id
        eos_token_id = generation_config.eos_token_id
        output_attentions = generation_config.output_attentions
        output_hidden_states = generation_config.output_hidden_states
        output_scores = generation_config.output_scores
        output_logits = generation_config.output_logits
        return_dict_in_generate = generation_config.return_dict_in_generate
        sequential = generation_config.low_memory
        do_sample = generation_config.do_sample
        if do_sample is True and not isinstance(logits_warper, LogitsProcessorList):
            raise ValueError(
                "`do_sample` is set to `True`, `logits_warper` must be a `LogitsProcessorList` instance (it is "
                f"{logits_warper})."
            )

        batch_size = len(beam_scorer._beam_hyps)
        num_beams = beam_scorer.num_beams

        batch_beam_size, cur_len = input_ids.shape
        model_kwargs = self._get_initial_cache_position(input_ids, model_kwargs)

        if num_beams * batch_size != batch_beam_size:
            raise ValueError(
                f"Batch dimension of `input_ids` should be {num_beams * batch_size}, but is {batch_beam_size}."
            )

        # init attention / hidden states / scores tuples
        scores = () if (return_dict_in_generate and output_scores) else None
        raw_logits = () if (return_dict_in_generate and output_logits) else None
        beam_indices = (
            tuple(() for _ in range(batch_beam_size)) if (return_dict_in_generate and output_scores) else None
        )
        decoder_attentions = () if (return_dict_in_generate and output_attentions) else None
        cross_attentions = () if (return_dict_in_generate and output_attentions) else None
        decoder_hidden_states = () if (return_dict_in_generate and output_hidden_states) else None

        # if model is an encoder-decoder, retrieve encoder attention weights and hidden states
        if return_dict_in_generate and self.config.is_encoder_decoder:
            encoder_attentions = model_kwargs["encoder_outputs"].get("attentions") if output_attentions else None
            encoder_hidden_states = (
                model_kwargs["encoder_outputs"].get("hidden_states") if output_hidden_states else None
            )

        # initialise score of first beam with 0 and the rest with -1e9. This makes sure that only tokens
        # of the first beam are considered to avoid sampling the exact same tokens across all beams.
        beam_scores = torch.zeros((batch_size, num_beams), dtype=torch.float, device=input_ids.device)
        beam_scores[:, 1:] = -1e9
        beam_scores = beam_scores.view((batch_size * num_beams,))

        this_peer_finished = False

        decoder_prompt_len = input_ids.shape[-1]  # record the prompt length of decoder

        while self._has_unfinished_sequences(this_peer_finished, synced_gpus, device=input_ids.device):
            model_inputs = self.prepare_inputs_for_generation(input_ids, **model_kwargs)

            # if sequential is True, split the input to batches of batch_size and run sequentially
            if sequential:
                if any(
                    model_name in self.__class__.__name__.lower()
                    for model_name in [
                        "fsmt",
                        "reformer",
                        "bloom",
                        "ctrl",
                        "gpt_bigcode",
                        "transo_xl",
                        "xlnet",
                        "cpm",
                        "jamba",
                    ]
                ):
                    raise RuntimeError(
                        f"Currently generation for {self.__class__.__name__} is not supported "
                        f"for `low_memory beam_search`. Please open an issue on GitHub if you need this feature."
                    )

                inputs_per_sub_batches = _split_model_inputs(
                    model_inputs, split_size=batch_size, full_batch_size=batch_beam_size
                )
                outputs_per_sub_batch = [
                    self(
                        **inputs_per_sub_batch,
                        return_dict=True,
                        output_attentions=output_attentions,
                        output_hidden_states=output_hidden_states,
                    )
                    for inputs_per_sub_batch in inputs_per_sub_batches
                ]

                outputs = stack_model_outputs(outputs_per_sub_batch)

            else:  # Unchanged original behavior
                outputs = self(
                    **model_inputs,
                    return_dict=True,
                    output_attentions=output_attentions,
                    output_hidden_states=output_hidden_states,
                )

            if synced_gpus and this_peer_finished:
                cur_len = cur_len + 1
                continue  # don't waste resources running the code we don't need

            # Clone is needed to avoid keeping a hanging ref to outputs.logits which may be very large for first iteration
            # (the clone itself is always small)
            next_token_logits = outputs.logits[:, -1, :].clone()
            next_token_scores = nn.functional.log_softmax(
                next_token_logits, dim=-1
            )  # (batch_size * num_beams, vocab_size)

            next_token_scores_processed = logits_processor(input_ids, next_token_scores)
            if do_sample:
                next_token_scores_processed = logits_warper(input_ids, next_token_scores_processed)
            next_token_scores = next_token_scores_processed + beam_scores[:, None].expand_as(
                next_token_scores_processed
            )

            # Store scores, attentions and hidden_states when required
            if return_dict_in_generate:
                if output_scores:
                    scores += (next_token_scores_processed,)
                if output_logits:
                    raw_logits += (next_token_logits,)
                if output_attentions:
                    decoder_attentions += (
                        (outputs.decoder_attentions,) if self.config.is_encoder_decoder else (outputs.attentions,)
                    )
                    if self.config.is_encoder_decoder:
                        cross_attentions += (outputs.cross_attentions,)
                if output_hidden_states:
                    decoder_hidden_states += (
                        (outputs.decoder_hidden_states,)
                        if self.config.is_encoder_decoder
                        else (outputs.hidden_states,)
                    )

            # reshape for beam search
            vocab_size = next_token_scores.shape[-1]
            next_token_scores = next_token_scores.view(batch_size, num_beams * vocab_size)

            # Beam token selection: pick 1 + eos_token_id.shape[0] next tokens for each beam so we have at least 1
            # non eos token per beam.
            n_eos_tokens = eos_token_id.shape[0] if eos_token_id is not None else 0
            n_tokens_to_keep = max(2, 1 + n_eos_tokens) * num_beams
            if do_sample:
                probs = nn.functional.softmax(next_token_scores, dim=-1)
                next_tokens = torch.multinomial(probs, num_samples=n_tokens_to_keep)
                next_token_scores = torch.gather(next_token_scores, -1, next_tokens)
                next_token_scores, _indices = torch.sort(next_token_scores, descending=True, dim=1)
                next_tokens = torch.gather(next_tokens, -1, _indices)
            else:
                next_token_scores, next_tokens = torch.topk(
                    next_token_scores, n_tokens_to_keep, dim=1, largest=True, sorted=True
                )

            next_indices = torch.div(next_tokens, vocab_size, rounding_mode="floor")
            next_tokens = next_tokens % vocab_size

            # stateless
            beam_outputs = beam_scorer.process(
                input_ids,
                next_token_scores,
                next_tokens,
                next_indices,
                pad_token_id=pad_token_id,
                eos_token_id=eos_token_id,
                beam_indices=beam_indices,
                decoder_prompt_len=decoder_prompt_len,
            )

            beam_scores = beam_outputs["next_beam_scores"]
            beam_next_tokens = beam_outputs["next_beam_tokens"]
            beam_idx = beam_outputs["next_beam_indices"]

            input_ids = torch.cat([input_ids[beam_idx, :], beam_next_tokens.unsqueeze(-1)], dim=-1)

            model_kwargs = self._update_model_kwargs_for_generation(
                outputs,
                model_kwargs,
                is_encoder_decoder=self.config.is_encoder_decoder,
            )

            # This is needed to properly delete outputs.logits which may be very large for first iteration
            # Otherwise a reference to outputs is kept which keeps the logits alive in the next iteration
            # IMPORTANT: Note that this should appear BEFORE the call to _reorder_cache() to save the maximum memory
            # (that way the memory peak does not include outputs.logits)
            del outputs

            if model_kwargs.get("past_key_values", None) is not None:
                model_kwargs["past_key_values"] = self._temporary_reorder_cache(
                    model_kwargs["past_key_values"], beam_idx
                )

            if return_dict_in_generate and output_scores:
                beam_indices = tuple((beam_indices[beam_idx[i]] + (beam_idx[i],) for i in range(len(beam_indices))))

            # increase cur_len
            cur_len = cur_len + 1

            if beam_scorer.is_done or all(stopping_criteria(input_ids, scores)):
                this_peer_finished = True

        sequence_outputs = beam_scorer.finalize(
            input_ids,
            beam_scores,
            next_tokens,
            next_indices,
            pad_token_id=pad_token_id,
            eos_token_id=eos_token_id,
            max_length=stopping_criteria.max_length,
            beam_indices=beam_indices,
            decoder_prompt_len=decoder_prompt_len,
        )

        if return_dict_in_generate:
            if not output_scores:
                sequence_outputs["sequence_scores"] = None

            if self.config.is_encoder_decoder:
                return GenerateBeamEncoderDecoderOutput(
                    sequences=sequence_outputs["sequences"],
                    sequences_scores=sequence_outputs["sequence_scores"],
                    scores=scores,
                    logits=raw_logits,
                    beam_indices=sequence_outputs["beam_indices"],
                    encoder_attentions=encoder_attentions,
                    encoder_hidden_states=encoder_hidden_states,
                    decoder_attentions=decoder_attentions,
                    cross_attentions=cross_attentions,
                    decoder_hidden_states=decoder_hidden_states,
                    past_key_values=model_kwargs.get("past_key_values"),
                )
            else:
                return GenerateBeamDecoderOnlyOutput(
                    sequences=sequence_outputs["sequences"],
                    sequences_scores=sequence_outputs["sequence_scores"],
                    scores=scores,
                    logits=raw_logits,
                    beam_indices=sequence_outputs["beam_indices"],
                    attentions=decoder_attentions,
                    hidden_states=decoder_hidden_states,
                    past_key_values=model_kwargs.get("past_key_values"),
                )
        else:
            return sequence_outputs["sequences"]

    def _beam_sample(
        self,
        input_ids: torch.LongTensor,
        beam_scorer: BeamScorer,
        logits_processor: LogitsProcessorList,
        stopping_criteria: StoppingCriteriaList,
        logits_warper: LogitsProcessorList,
        generation_config: GenerationConfig,
        synced_gpus: bool,
        **model_kwargs,
    ) -> Union[GenerateBeamOutput, torch.LongTensor]:
        r"""
        Deprecated. Use `._beam_search()` instead, passing the same arguments.
        """

        logger.warning_once(
            "Calling `._beam_sample()` directly is deprecated and will be removed in v4.42. Use `._beam_search()` "
            "instead, passing the same arguments."
        )
        return self._beam_search(
            input_ids=input_ids,
            beam_scorer=beam_scorer,
            logits_processor=logits_processor,
            stopping_criteria=stopping_criteria,
            logits_warper=logits_warper,
            generation_config=generation_config,
            synced_gpus=synced_gpus,
            **model_kwargs,
        )

    def _group_beam_search(
        self,
        input_ids: torch.LongTensor,
        beam_scorer: BeamScorer,
        logits_processor: LogitsProcessorList,
        stopping_criteria: StoppingCriteriaList,
        generation_config: GenerationConfig,
        synced_gpus: bool,
        **model_kwargs,
    ):
        r"""
        Generates sequences of token ids for models with a language modeling head using **diverse beam search
        decoding** and can be used for text-decoder, text-to-text, speech-to-text, and vision-to-text models.

        Parameters:
            input_ids (`torch.LongTensor` of shape `(batch_size, sequence_length)`):
                The sequence used as a prompt for the generation.
            beam_scorer (`BeamScorer`):
                An derived instance of [`BeamScorer`] that defines how beam hypotheses are constructed, stored and
                sorted during generation. For more information, the documentation of [`BeamScorer`] should be read.
            logits_processor (`LogitsProcessorList`):
                An instance of [`LogitsProcessorList`]. List of instances of class derived from [`LogitsProcessor`]
                used to modify the prediction scores of the language modeling head applied at each generation step.
            stopping_criteria (`StoppingCriteriaList`):
                An instance of [`StoppingCriteriaList`]. List of instances of class derived from [`StoppingCriteria`]
                used to tell if the generation loop should stop.
            generation_config ([`~generation.GenerationConfig`]):
                The generation configuration to be used as parametrization of the decoding method.
            synced_gpus (`bool`):
                Whether to continue running the while loop until max_length (needed for ZeRO stage 3)
            model_kwargs:
                Additional model specific kwargs that will be forwarded to the `forward` function of the model. If
                model is an encoder-decoder model the kwargs should include `encoder_outputs`.

        Return:
            [`~generation.GenerateBeamDecoderOnlyOutput`], [`~generation.GenerateBeamEncoderDecoderOutput`] or
            `torch.LongTensor`: A `torch.LongTensor` containing the generated tokens (default behaviour) or a
            [`~generation.GenerateBeamDecoderOnlyOutput`] if `model.config.is_encoder_decoder=False` and
            `return_dict_in_generate=True` or a [`~generation.GenerateBeamEncoderDecoderOutput`] if
            `model.config.is_encoder_decoder=True`.
        """
        # init values
        pad_token_id = generation_config.pad_token_id
        eos_token_id = generation_config.eos_token_id
        output_attentions = generation_config.output_attentions
        output_hidden_states = generation_config.output_hidden_states
        output_scores = generation_config.output_scores
        output_logits = generation_config.output_logits
        return_dict_in_generate = generation_config.return_dict_in_generate

        num_beams = beam_scorer.num_beams
        num_beam_groups = beam_scorer.num_beam_groups
        num_sub_beams = num_beams // num_beam_groups
        batch_size = len(beam_scorer._beam_hyps) // num_beam_groups
        device = input_ids.device

        batch_beam_size, cur_len = input_ids.shape
        model_kwargs = self._get_initial_cache_position(input_ids, model_kwargs)

        if return_dict_in_generate and output_scores:
            beam_indices = [tuple(() for _ in range(num_sub_beams * batch_size)) for _ in range(num_beam_groups)]
        else:
            beam_indices = None

        if num_beams * batch_size != batch_beam_size:
            raise ValueError(
                f"Batch dimension of `input_ids` should be {num_beams * batch_size}, but is {batch_beam_size}."
            )

        # init attention / hidden states / scores tuples
        scores = () if (return_dict_in_generate and output_scores) else None
        raw_logits = () if (return_dict_in_generate and output_logits) else None
        decoder_attentions = () if (return_dict_in_generate and output_attentions) else None
        cross_attentions = () if (return_dict_in_generate and output_attentions) else None
        decoder_hidden_states = () if (return_dict_in_generate and output_hidden_states) else None

        # if model is an encoder-decoder, retrieve encoder attention weights and hidden states
        if return_dict_in_generate and self.config.is_encoder_decoder:
            encoder_attentions = model_kwargs["encoder_outputs"].get("attentions") if output_attentions else None
            encoder_hidden_states = (
                model_kwargs["encoder_outputs"].get("hidden_states") if output_hidden_states else None
            )

        # initialise score of first beam of each group with 0 and the rest with -1e9. This ensures that the beams in
        # the same group don't produce same tokens everytime.
        beam_scores = torch.full((batch_size, num_beams), -1e9, dtype=torch.float, device=device)
        beam_scores[:, ::num_sub_beams] = 0
        beam_scores = beam_scores.view((batch_size * num_beams,))

        this_peer_finished = False

        decoder_prompt_len = input_ids.shape[-1]  # record the prompt length of decoder
        while self._has_unfinished_sequences(this_peer_finished, synced_gpus, device=input_ids.device):
            # predicted tokens in cur_len step
            current_tokens = torch.zeros(batch_size * num_beams, dtype=input_ids.dtype, device=device)

            # indices which will form the beams in the next time step
            reordering_indices = torch.zeros(batch_size * num_beams, dtype=torch.long, device=device)

            # do one decoder step on all beams of all sentences in batch
            model_inputs = self.prepare_inputs_for_generation(input_ids, **model_kwargs)
            outputs = self(
                **model_inputs,
                return_dict=True,
                output_attentions=output_attentions,
                output_hidden_states=output_hidden_states,
            )

            if synced_gpus and this_peer_finished:
                cur_len = cur_len + 1
                continue  # don't waste resources running the code we don't need

            if output_scores:
                processed_score = torch.zeros_like(outputs.logits[:, -1, :])
            if output_logits:
                # Clone is needed to avoid keeping a hanging ref to outputs.logits which may be very large for first iteration
                # (the clone itself is always small)
                raw_logit_score = outputs.logits[:, -1, :].clone()

            for beam_group_idx in range(num_beam_groups):
                group_start_idx = beam_group_idx * num_sub_beams
                group_end_idx = min(group_start_idx + num_sub_beams, num_beams)
                group_size = group_end_idx - group_start_idx

                # indices of beams of current group among all sentences in batch
                batch_group_indices = []

                for batch_idx in range(batch_size):
                    batch_group_indices.extend(
                        [batch_idx * num_beams + idx for idx in range(group_start_idx, group_end_idx)]
                    )
                group_input_ids = input_ids[batch_group_indices]

                # select outputs of beams of current group only
                # No need to clone() the logits here as they will not retain outputs.logits at the end of the loop
                next_token_logits = outputs.logits[batch_group_indices, -1, :]

                next_token_scores = nn.functional.log_softmax(
                    next_token_logits, dim=-1
                )  # (batch_size * group_size, vocab_size)
                vocab_size = next_token_scores.shape[-1]

                next_token_scores_processed = logits_processor(
                    group_input_ids, next_token_scores, current_tokens=current_tokens, beam_group_idx=beam_group_idx
                )
                next_token_scores = next_token_scores_processed + beam_scores[batch_group_indices].unsqueeze(-1)
                next_token_scores = next_token_scores.expand_as(next_token_scores_processed)

                if output_scores:
                    processed_score[batch_group_indices] = next_token_scores_processed

                # reshape for beam search
                next_token_scores = next_token_scores.view(batch_size, group_size * vocab_size)

                # Sample 1 + len(eos_token_id) next tokens for each beam so we have at least 1 non eos token per beam.
                n_eos_tokens = eos_token_id.shape[0] if eos_token_id is not None else 0
                next_token_scores, next_tokens = torch.topk(
                    next_token_scores, max(2, 1 + n_eos_tokens) * group_size, dim=1, largest=True, sorted=True
                )

                next_indices = torch.div(next_tokens, vocab_size, rounding_mode="floor")
                next_tokens = next_tokens % vocab_size

                # stateless
                process_beam_indices = sum(beam_indices, ()) if beam_indices is not None else None
                beam_outputs = beam_scorer.process(
                    group_input_ids,
                    next_token_scores,
                    next_tokens,
                    next_indices,
                    pad_token_id=pad_token_id,
                    eos_token_id=eos_token_id,
                    beam_indices=process_beam_indices,
                    group_index=beam_group_idx,
                    decoder_prompt_len=decoder_prompt_len,
                )
                beam_scores[batch_group_indices] = beam_outputs["next_beam_scores"]
                beam_next_tokens = beam_outputs["next_beam_tokens"]
                beam_idx = beam_outputs["next_beam_indices"]

                if return_dict_in_generate and output_scores:
                    beam_indices[beam_group_idx] = tuple(
                        beam_indices[beam_group_idx][beam_idx[i]] + (beam_idx[i],) for i in range(len(beam_indices[0]))
                    )

                input_ids[batch_group_indices] = group_input_ids[beam_idx]
                group_input_ids = torch.cat([group_input_ids[beam_idx, :], beam_next_tokens.unsqueeze(-1)], dim=-1)
                current_tokens[batch_group_indices] = group_input_ids[:, -1]

                # (beam_idx // group_size) -> batch_idx
                # (beam_idx % group_size) -> offset of idx inside the group
                reordering_indices[batch_group_indices] = (
                    num_beams * torch.div(beam_idx, group_size, rounding_mode="floor")
                    + group_start_idx
                    + (beam_idx % group_size)
                )

            # Store scores, attentions and hidden_states when required
            if return_dict_in_generate:
                if output_scores:
                    scores += (processed_score,)
                if output_logits:
                    raw_logits += (raw_logit_score,)
                if output_attentions:
                    decoder_attentions += (
                        (outputs.decoder_attentions,) if self.config.is_encoder_decoder else (outputs.attentions,)
                    )
                    if self.config.is_encoder_decoder:
                        cross_attentions += (outputs.cross_attentions,)

                if output_hidden_states:
                    decoder_hidden_states += (
                        (outputs.decoder_hidden_states,)
                        if self.config.is_encoder_decoder
                        else (outputs.hidden_states,)
                    )

            input_ids = torch.cat([input_ids, current_tokens.unsqueeze(-1)], dim=-1)

            model_kwargs = self._update_model_kwargs_for_generation(
                outputs,
                model_kwargs,
                is_encoder_decoder=self.config.is_encoder_decoder,
            )

            # This is needed to properly delete outputs.logits which may be very large for first iteration
            # Otherwise a reference to outputs is kept which keeps the logits alive in the next iteration
            # IMPORTANT: Note that this should appear BEFORE the call to _reorder_cache() to save the maximum memory
            # (that way the memory peak does not include outputs.logits)
            del outputs

            if model_kwargs.get("past_key_values", None) is not None:
                model_kwargs["past_key_values"] = self._temporary_reorder_cache(
                    model_kwargs["past_key_values"], reordering_indices
                )

            # increase cur_len
            cur_len = cur_len + 1

            if beam_scorer.is_done or all(stopping_criteria(input_ids, scores)):
                this_peer_finished = True

        final_beam_indices = sum(beam_indices, ()) if beam_indices is not None else None
        sequence_outputs = beam_scorer.finalize(
            input_ids,
            beam_scores,
            next_tokens,
            next_indices,
            pad_token_id=pad_token_id,
            eos_token_id=eos_token_id,
            max_length=stopping_criteria.max_length,
            beam_indices=final_beam_indices,
            decoder_prompt_len=decoder_prompt_len,
        )

        if return_dict_in_generate:
            if not output_scores:
                sequence_outputs["sequence_scores"] = None

            if self.config.is_encoder_decoder:
                return GenerateBeamEncoderDecoderOutput(
                    sequences=sequence_outputs["sequences"],
                    sequences_scores=sequence_outputs["sequence_scores"],
                    scores=scores,
                    logits=raw_logits,
                    beam_indices=sequence_outputs["beam_indices"],
                    encoder_attentions=encoder_attentions,
                    encoder_hidden_states=encoder_hidden_states,
                    decoder_attentions=decoder_attentions,
                    cross_attentions=cross_attentions,
                    decoder_hidden_states=decoder_hidden_states,
                    past_key_values=model_kwargs.get("past_key_values"),
                )
            else:
                return GenerateBeamDecoderOnlyOutput(
                    sequences=sequence_outputs["sequences"],
                    sequences_scores=sequence_outputs["sequence_scores"],
                    scores=scores,
                    logits=raw_logits,
                    beam_indices=sequence_outputs["beam_indices"],
                    attentions=decoder_attentions,
                    hidden_states=decoder_hidden_states,
                    past_key_values=model_kwargs.get("past_key_values"),
                )
        else:
            return sequence_outputs["sequences"]

    def _constrained_beam_search(
        self,
        input_ids: torch.LongTensor,
        constrained_beam_scorer: ConstrainedBeamSearchScorer,
        logits_processor: LogitsProcessorList,
        stopping_criteria: StoppingCriteriaList,
        generation_config: GenerationConfig,
        synced_gpus: bool,
        **model_kwargs,
    ) -> Union[GenerateBeamOutput, torch.LongTensor]:
        r"""
        Generates sequences of token ids for models with a language modeling head using **constrained beam search
        decoding** and can be used for text-decoder, text-to-text, speech-to-text, and vision-to-text models.

        Parameters:
            input_ids (`torch.LongTensor` of shape `(batch_size, sequence_length)`):
                The sequence used as a prompt for the generation.
            constrained_beam_scorer (`ConstrainedBeamSearchScorer`):
                A derived instance of [`BeamScorer`] that defines how beam hypotheses are constructed, stored and
                sorted during generation, while satisfying a list of positive constraints. For more information, the
                documentation of [`ConstrainedBeamSearchScorer`] should be read.
            logits_processor (`LogitsProcessorList`):
                An instance of [`LogitsProcessorList`]. List of instances of class derived from [`LogitsProcessor`]
                used to modify the prediction scores of the language modeling head applied at each generation step.
            stopping_criteria (`StoppingCriteriaList`):
                An instance of [`StoppingCriteriaList`]. List of instances of class derived from [`StoppingCriteria`]
                used to tell if the generation loop should stop.
            logits_warper (`LogitsProcessorList`):
                An instance of [`LogitsProcessorList`]. List of instances of class derived from [`LogitsWarper`] used
                to warp the prediction score distribution of the language modeling head applied before multinomial
                sampling at each generation step.
            generation_config ([`~generation.GenerationConfig`]):
                The generation configuration to be used as parametrization of the decoding method.
            synced_gpus (`bool`):
                Whether to continue running the while loop until max_length (needed for ZeRO stage 3)
            model_kwargs:
                Additional model specific kwargs will be forwarded to the `forward` function of the model. If model is
                an encoder-decoder model the kwargs should include `encoder_outputs`.

        Return:
            [`~generation.GenerateBeamDecoderOnlyOutput`], [`~generation.GenerateBeamEncoderDecoderOutput`] or
            `torch.LongTensor`: A `torch.LongTensor` containing the generated tokens (default behaviour) or a
            [`~generation.GenerateBeamDecoderOnlyOutput`] if `model.config.is_encoder_decoder=False` and
            `return_dict_in_generate=True` or a [`~generation.GenerateBeamEncoderDecoderOutput`] if
            `model.config.is_encoder_decoder=True`.
        """
        # init values
        pad_token_id = generation_config.pad_token_id
        eos_token_id = generation_config.eos_token_id
        output_attentions = generation_config.output_attentions
        output_hidden_states = generation_config.output_hidden_states
        output_scores = generation_config.output_scores
        output_logits = generation_config.output_logits
        return_dict_in_generate = generation_config.return_dict_in_generate

        batch_size = len(constrained_beam_scorer._beam_hyps)
        num_beams = constrained_beam_scorer.num_beams

        batch_beam_size, cur_len = input_ids.shape
        model_kwargs = self._get_initial_cache_position(input_ids, model_kwargs)

        if num_beams * batch_size != batch_beam_size:
            raise ValueError(
                f"Batch dimension of `input_ids` should be {num_beams * batch_size}, but is {batch_beam_size}."
            )

        # init attention / hidden states / scores tuples
        scores = () if (return_dict_in_generate and output_scores) else None
        raw_logits = () if (return_dict_in_generate and output_logits) else None
        beam_indices = (
            tuple(() for _ in range(batch_beam_size)) if (return_dict_in_generate and output_scores) else None
        )
        decoder_attentions = () if (return_dict_in_generate and output_attentions) else None
        cross_attentions = () if (return_dict_in_generate and output_attentions) else None
        decoder_hidden_states = () if (return_dict_in_generate and output_hidden_states) else None

        # if model is an encoder-decoder, retrieve encoder attention weights and hidden states
        if return_dict_in_generate and self.config.is_encoder_decoder:
            encoder_attentions = model_kwargs["encoder_outputs"].get("attentions") if output_attentions else None
            encoder_hidden_states = (
                model_kwargs["encoder_outputs"].get("hidden_states") if output_hidden_states else None
            )

        # initialise score of first beam with 0 and the rest with -1e9. This makes sure that only tokens
        # of the first beam are considered to avoid sampling the exact same tokens across all beams.
        beam_scores = torch.zeros((batch_size, num_beams), dtype=torch.float, device=input_ids.device)
        beam_scores[:, 1:] = -1e9
        beam_scores = beam_scores.view((batch_size * num_beams,))

        this_peer_finished = False

        decoder_prompt_len = input_ids.shape[-1]  # record the prompt length of decoder
        while self._has_unfinished_sequences(this_peer_finished, synced_gpus, device=input_ids.device):
            model_inputs = self.prepare_inputs_for_generation(input_ids, **model_kwargs)

            outputs = self(
                **model_inputs,
                return_dict=True,
                output_attentions=output_attentions,
                output_hidden_states=output_hidden_states,
            )

            if synced_gpus and this_peer_finished:
                cur_len = cur_len + 1
                continue  # don't waste resources running the code we don't need

            # Clone is needed to avoid keeping a hanging ref to outputs.logits which may be very large for first iteration
            # (the clone itself is always small)
            next_token_logits = outputs.logits[:, -1, :].clone()
            next_token_scores = nn.functional.log_softmax(
                next_token_logits, dim=-1
            )  # (batch_size * num_beams, vocab_size)

            next_token_scores_processed = logits_processor(input_ids, next_token_scores)

            next_token_scores = next_token_scores_processed + beam_scores[:, None].expand_as(
                next_token_scores_processed
            )

            scores_for_all_vocab = next_token_scores.clone()

            # Store scores, attentions and hidden_states when required
            if return_dict_in_generate:
                if output_scores:
                    scores += (next_token_scores,)
                if output_logits:
                    raw_logits += (next_token_logits,)
                if output_attentions:
                    decoder_attentions += (
                        (outputs.decoder_attentions,) if self.config.is_encoder_decoder else (outputs.attentions,)
                    )
                    if self.config.is_encoder_decoder:
                        cross_attentions += (outputs.cross_attentions,)

                if output_hidden_states:
                    decoder_hidden_states += (
                        (outputs.decoder_hidden_states,)
                        if self.config.is_encoder_decoder
                        else (outputs.hidden_states,)
                    )

            # reshape for beam search
            vocab_size = next_token_scores.shape[-1]
            next_token_scores = next_token_scores.view(batch_size, num_beams * vocab_size)

            # Sample 1 + len(eos_token_id) next tokens for each beam so we have at least 1 non eos token per beam.
            n_eos_tokens = eos_token_id.shape[0] if eos_token_id is not None else 0
            next_token_scores, next_tokens = torch.topk(
                next_token_scores, max(2, 1 + n_eos_tokens) * num_beams, dim=1, largest=True, sorted=True
            )

            next_indices = (next_tokens / vocab_size).long()
            next_tokens = next_tokens % vocab_size

            # stateless
            beam_outputs = constrained_beam_scorer.process(
                input_ids,
                next_token_scores,
                next_tokens,
                next_indices,
                scores_for_all_vocab,
                pad_token_id=pad_token_id,
                eos_token_id=eos_token_id,
                beam_indices=beam_indices,
                decoder_prompt_len=decoder_prompt_len,
            )
            beam_scores = beam_outputs["next_beam_scores"]
            beam_next_tokens = beam_outputs["next_beam_tokens"]
            beam_idx = beam_outputs["next_beam_indices"]

            input_ids = torch.cat([input_ids[beam_idx, :], beam_next_tokens.unsqueeze(-1)], dim=-1)
            model_kwargs = self._update_model_kwargs_for_generation(
                outputs,
                model_kwargs,
                is_encoder_decoder=self.config.is_encoder_decoder,
            )

            # This is needed to properly delete outputs.logits which may be very large for first iteration
            # Otherwise a reference to outputs is kept which keeps the logits alive in the next iteration
            # IMPORTANT: Note that this should appear BEFORE the call to _reorder_cache() to save the maximum memory
            # (that way the memory peak does not include outputs.logits)
            del outputs

            if model_kwargs.get("past_key_values", None) is not None:
                model_kwargs["past_key_values"] = self._temporary_reorder_cache(
                    model_kwargs["past_key_values"], beam_idx
                )

            if return_dict_in_generate and output_scores:
                beam_indices = tuple((beam_indices[beam_idx[i]] + (beam_idx[i],) for i in range(len(beam_indices))))

            # increase cur_len
            cur_len = cur_len + 1

            if constrained_beam_scorer.is_done or all(stopping_criteria(input_ids, scores)):
                this_peer_finished = True

        sequence_outputs = constrained_beam_scorer.finalize(
            input_ids,
            beam_scores,
            next_tokens,
            next_indices,
            pad_token_id=pad_token_id,
            eos_token_id=eos_token_id,
            max_length=stopping_criteria.max_length,
            beam_indices=beam_indices,
            decoder_prompt_len=decoder_prompt_len,
        )

        if return_dict_in_generate:
            if not output_scores:
                sequence_outputs["sequence_scores"] = None
            if self.config.is_encoder_decoder:
                return GenerateBeamEncoderDecoderOutput(
                    sequences=sequence_outputs["sequences"],
                    sequences_scores=sequence_outputs["sequence_scores"],
                    scores=scores,
                    logits=raw_logits,
                    beam_indices=sequence_outputs["beam_indices"],
                    encoder_attentions=encoder_attentions,
                    encoder_hidden_states=encoder_hidden_states,
                    decoder_attentions=decoder_attentions,
                    cross_attentions=cross_attentions,
                    decoder_hidden_states=decoder_hidden_states,
                    past_key_values=model_kwargs.get("past_key_values"),
                )
            else:
                return GenerateBeamDecoderOnlyOutput(
                    sequences=sequence_outputs["sequences"],
                    sequences_scores=sequence_outputs["sequence_scores"],
                    scores=scores,
                    logits=raw_logits,
                    beam_indices=sequence_outputs["beam_indices"],
                    attentions=decoder_attentions,
                    hidden_states=decoder_hidden_states,
                    past_key_values=model_kwargs.get("past_key_values"),
                )
        else:
            return sequence_outputs["sequences"]

    def _assisted_decoding(
        self,
        input_ids: torch.LongTensor,
        candidate_generator: CandidateGenerator,
        logits_processor: LogitsProcessorList,
        logits_warper: LogitsProcessorList,
        stopping_criteria: StoppingCriteriaList,
        generation_config: GenerationConfig,
        synced_gpus: bool,
        streamer: Optional["BaseStreamer"],
        **model_kwargs,
    ) -> Union[GenerateNonBeamOutput, torch.LongTensor]:
        r"""
        Generates sequences of token ids for models with a language modeling head using **greedy decoding** or
        **sample** (depending on `do_sample`), assisted by candidate sequences. Assisted generation is an example of a
        candidate decoding strategy. Can be used for text-decoder, text-to-text, speech-to-text, and vision-to-text
        models.

        Parameters:
            input_ids (`torch.LongTensor` of shape `(batch_size, sequence_length)`):
                The sequence used as a prompt for the generation.
            candidate_generator (`CandidateGenerator`):
                A derived instance of [`CandidateGenerator`] that defines how candidate sequences are generated. For
                more information, the documentation of [`CandidateGenerator`] should be read.
            logits_processor (`LogitsProcessorList`):
                An instance of [`LogitsProcessorList`]. List of instances of class derived from [`LogitsProcessor`]
                used to modify the prediction scores of the language modeling head applied at each generation step.
            logits_warper (`LogitsProcessorList`):
                An instance of [`LogitsProcessorList`]. List of instances of class derived from [`LogitsWarper`] used
                to warp the prediction score distribution of the language modeling head applied before multinomial
                sampling at each generation step. Only used if sampling is active.
            stopping_criteria (`StoppingCriteriaList`):
                An instance of [`StoppingCriteriaList`]. List of instances of class derived from [`StoppingCriteria`]
                used to tell if the generation loop should stop.
            generation_config ([`~generation.GenerationConfig`]):
                The generation configuration to be used as parametrization of the decoding method.
            synced_gpus (`bool`):
                Whether to continue running the while loop until max_length (needed for ZeRO stage 3)
            streamer (`BaseStreamer`, *optional*):
                Streamer object that will be used to stream the generated sequences. Generated tokens are passed
                through `streamer.put(token_ids)` and the streamer is responsible for any further processing.
            model_kwargs:
                Additional model specific keyword arguments will be forwarded to the `forward` function of the model.
                If model is an encoder-decoder model the kwargs should include `encoder_outputs`.

        Return:
            [`~generation.GenerateDecoderOnlyOutput`], [`~generation.GenerateEncoderDecoderOutput`] or
            `torch.LongTensor`: A `torch.LongTensor` containing the generated tokens (default behaviour) or a
            [`~generation.GenerateDecoderOnlyOutput`] if `model.config.is_encoder_decoder=False` and
            `return_dict_in_generate=True` or a [`~generation.GenerateEncoderDecoderOutput`] if
            `model.config.is_encoder_decoder=True`.
        """
        # init values
        do_sample = logits_warper is not None
        output_attentions = generation_config.output_attentions
        output_hidden_states = generation_config.output_hidden_states
        output_scores = generation_config.output_scores
        output_logits = generation_config.output_logits
        return_dict_in_generate = generation_config.return_dict_in_generate

        # init attention / hidden states / scores tuples
        scores = () if (return_dict_in_generate and output_scores) else None
        raw_logits = () if (return_dict_in_generate and output_logits) else None
        decoder_attentions = () if (return_dict_in_generate and output_attentions) else None
        cross_attentions = () if (return_dict_in_generate and output_attentions) else None
        decoder_hidden_states = () if (return_dict_in_generate and output_hidden_states) else None

        # if model is an encoder-decoder, retrieve encoder attention weights and hidden states
        if return_dict_in_generate and self.config.is_encoder_decoder:
            encoder_attentions = model_kwargs["encoder_outputs"].get("attentions") if output_attentions else None
            encoder_hidden_states = (
                model_kwargs["encoder_outputs"].get("hidden_states") if output_hidden_states else None
            )

        # keep track of which sequences are already finished
        batch_size = input_ids.shape[0]
        unfinished_sequences = torch.ones(batch_size, dtype=torch.long, device=input_ids.device)
        model_kwargs = self._get_initial_cache_position(input_ids, model_kwargs)

        # This is needed if return_dict_in_generate is True
        start_from_empty_dynamic_cache = False
        if isinstance(model_kwargs.get("past_key_values", None), DynamicCache):
            if len(model_kwargs["past_key_values"]) == 0:
                start_from_empty_dynamic_cache = True

        this_peer_finished = False
        while self._has_unfinished_sequences(this_peer_finished, synced_gpus, device=input_ids.device):
            cur_len = input_ids.shape[-1]

            #  1. Fetch candidate sequences from a `CandidateGenerator`
            candidate_input_ids, candidate_logits = candidate_generator.get_candidates(input_ids)
            candidate_input_ids = candidate_input_ids.to(self.device)
            if candidate_logits is not None:
                candidate_logits = candidate_logits.to(self.device)

            candidate_length = candidate_input_ids.shape[1] - input_ids.shape[1]
            is_done_candidate = stopping_criteria(candidate_input_ids, None)

            # 2. Use the original model to obtain the next token logits given the candidate sequence. We obtain
            # `candidate_length + 1` relevant logits from this process: in the event that all candidates are correct,
            # we use this forward pass to also pick the subsequent logits in the original model.

            # 2.1. Prepare the model inputs
            candidate_kwargs = copy.copy(model_kwargs)
            candidate_kwargs = _prepare_attention_mask(
                candidate_kwargs, candidate_input_ids.shape[1], self.config.is_encoder_decoder
            )
            candidate_kwargs = _prepare_token_type_ids(candidate_kwargs, candidate_input_ids.shape[1])
            if "cache_position" in candidate_kwargs:
                candidate_kwargs["cache_position"] = torch.cat(
                    (
                        candidate_kwargs["cache_position"],
                        torch.arange(cur_len, cur_len + candidate_length, device=input_ids.device, dtype=torch.long),
                    ),
                    dim=0,
                )

            model_inputs = self.prepare_inputs_for_generation(candidate_input_ids, **candidate_kwargs)
            if "num_logits_to_keep" in model_inputs:
                model_inputs["num_logits_to_keep"] = candidate_length + 1

            # 2.2. Run a forward pass on the candidate sequence
            outputs = self(
                **model_inputs,
                output_attentions=output_attentions,
                output_hidden_states=output_hidden_states,
            )

            # 2.3. Process the new logits
            new_logits = outputs.logits[:, -candidate_length - 1 :]  # excludes the input prompt if present
            next_token_logits = new_logits.clone()
            if len(logits_processor) > 0:
                for i in range(candidate_length + 1):
                    new_logits[:, i, :] = logits_processor(candidate_input_ids[:, : cur_len + i], new_logits[:, i, :])
            if do_sample and len(logits_warper) > 0:
                for i in range(candidate_length + 1):
                    new_logits[:, i, :] = logits_warper(candidate_input_ids[:, : cur_len + i], new_logits[:, i, :])

            # 3. Select the accepted tokens. There are two possible cases:
            # Case 1: `do_sample=True` and we have logits for the candidates (originally from speculative decoding)
            # 👉 Apply algorithm 1 from the speculative decoding paper (https://arxiv.org/pdf/2211.17192.pdf).
            if do_sample and candidate_logits is not None:
                valid_tokens, n_matches = _speculative_sampling(
                    candidate_input_ids,
                    candidate_logits,
                    candidate_length,
                    new_logits,
                    is_done_candidate,
                )

            # Case 2: all other cases (originally from assisted generation) 👉 Compare the tokens selected from the
            # original model logits with the candidate tokens. We can keep the candidate tokens until the first
            # mismatch, or until the max length is reached.
            else:
                if do_sample:
                    probs = new_logits.softmax(dim=-1)
                    selected_tokens = torch.multinomial(probs[0, :, :], num_samples=1).squeeze(1)[None, :]
                else:
                    selected_tokens = new_logits.argmax(dim=-1)

                candidate_new_tokens = candidate_input_ids[:, cur_len:]
                n_matches = ((~(candidate_new_tokens == selected_tokens[:, :-1])).cumsum(dim=-1) < 1).sum()

                # Ensure we don't generate beyond max_len or an EOS token
                if is_done_candidate and n_matches == candidate_length:
                    n_matches -= 1
                valid_tokens = selected_tokens[:, : n_matches + 1]

            # 4. Update variables according to the number of matching assistant tokens. Remember: the token generated
            # by the model after the last candidate match is also valid, as it is generated from a correct sequence.
            # Because of this last token, assisted generation search reduces to a normal greedy search/sample if there
            # is no match.

            # 4.1. Get the valid continuation, after the matching tokens
            input_ids = torch.cat((input_ids, valid_tokens), dim=-1)
            if streamer is not None:
                streamer.put(valid_tokens.cpu())
            new_cur_len = input_ids.shape[-1]

            # 4.2. Discard past key values relative to unused assistant tokens
            new_cache_size = new_cur_len - 1
            outputs.past_key_values = _crop_past_key_values(self, outputs.past_key_values, new_cache_size)

            # 5. Update the candidate generation strategy if needed
            candidate_generator.update_candidate_strategy(input_ids, new_logits, n_matches)

            if synced_gpus and this_peer_finished:
                continue  # don't waste resources running the code we don't need

            # Store scores, attentions and hidden_states when required
            # Assistant: modified to append one tuple element per token, as in the other generation methods.
            if return_dict_in_generate:
                if output_scores:
                    scores += tuple(new_logits[:, i, :] for i in range(n_matches + 1))
                if output_logits:
                    raw_logits += (next_token_logits,)

                if "past_key_values" not in model_kwargs or start_from_empty_dynamic_cache:
                    added_len = new_cur_len
                    # set it to false for other iterations
                    start_from_empty_dynamic_cache = False
                else:
                    added_len = n_matches + 1

                if output_attentions:
                    if self.config.is_encoder_decoder:
                        cross_attentions = _split_model_outputs(
                            cross_attentions, outputs.cross_attentions, cur_len, added_len
                        )
                        decoder_attentions = _split_model_outputs(
                            decoder_attentions,
                            outputs.decoder_attentions,
                            cur_len,
                            added_len,
                            is_decoder_attention=True,
                        )
                    else:
                        decoder_attentions = _split_model_outputs(
                            decoder_attentions,
                            outputs.attentions,
                            cur_len,
                            added_len,
                            is_decoder_attention=True,
                        )
                if output_hidden_states:
                    if self.config.is_encoder_decoder:
                        decoder_hidden_states = _split_model_outputs(
                            decoder_hidden_states, outputs.decoder_hidden_states, cur_len, added_len
                        )
                    else:
                        decoder_hidden_states = _split_model_outputs(
                            decoder_hidden_states, outputs.hidden_states, cur_len, added_len
                        )

            model_kwargs = self._update_model_kwargs_for_generation(
                outputs,
                model_kwargs,
                is_encoder_decoder=self.config.is_encoder_decoder,
                num_new_tokens=n_matches + 1,
            )

            unfinished_sequences = unfinished_sequences & ~stopping_criteria(input_ids, scores)
            this_peer_finished = unfinished_sequences.max() == 0

        if streamer is not None:
            streamer.end()

        if (
            hasattr(candidate_generator, "assistant_model")
            and candidate_generator.assistant_model.generation_config.num_assistant_tokens_schedule == "heuristic"
        ):
            candidate_generator.assistant_model.generation_config.num_assistant_tokens = (
                candidate_generator.num_assistant_tokens
            )
        if return_dict_in_generate:
            if self.config.is_encoder_decoder:
                return GenerateEncoderDecoderOutput(
                    sequences=input_ids,
                    scores=scores,
                    logits=raw_logits,
                    encoder_attentions=encoder_attentions,
                    encoder_hidden_states=encoder_hidden_states,
                    decoder_attentions=decoder_attentions,
                    cross_attentions=cross_attentions,
                    decoder_hidden_states=decoder_hidden_states,
                    past_key_values=model_kwargs.get("past_key_values"),
                )
            else:
                return GenerateDecoderOnlyOutput(
                    sequences=input_ids,
                    scores=scores,
                    logits=raw_logits,
                    attentions=decoder_attentions,
                    hidden_states=decoder_hidden_states,
                    past_key_values=model_kwargs.get("past_key_values"),
                )
        else:
            return input_ids


def _speculative_sampling(
    candidate_input_ids,
    candidate_logits,
    candidate_length,
    new_logits,
    is_done_candidate,
):
    """
    Applies sampling as in the speculative decoding paper (https://arxiv.org/pdf/2211.17192.pdf, algorithm 1). Returns
    the selected tokens, as well as the number of candidate matches.

    NOTE: Unless otherwise stated, the variable names match those in the paper.
    """
    new_candidate_input_ids = candidate_input_ids[:, -candidate_length:]
    # Gets the probabilities from the logits. q_i and p_i denote the assistant and model probabilities of the tokens
    # selected by the assistant, respectively.
    q = candidate_logits.softmax(dim=-1)
    q_i = q[:, torch.arange(candidate_length), new_candidate_input_ids].squeeze(0, 1)
    p = new_logits.softmax(dim=-1)
    p_i = p[:, torch.arange(candidate_length), new_candidate_input_ids].squeeze(0, 1)
    probability_ratio = p_i / q_i

    # When probability_ratio > 1 (i.e. q_i(x) < p_i(x), or "assistant probability of the candidate token is smaller
    # than the model probability for the same token"), keep the token. Otherwise reject with p = 1 - probability_ratio
    # (= keep with p = probability_ratio). Keep all the tokens until the first rejection
    r_i = torch.rand_like(probability_ratio)
    is_accepted = r_i <= probability_ratio
    n_matches = ((~is_accepted).cumsum(dim=-1) < 1).sum()  # this is `n` in algorithm 1

    # Ensure we don't generate beyond max_len or an EOS token (not in algorithm 1, but needed for correct behavior)
    if is_done_candidate and n_matches == candidate_length:
        # Output length is assumed to be `n_matches + 1`. Since we won't generate another token with the target model
        # due to acceptance on EOS we fix `n_matches`
        n_matches -= 1
        valid_tokens = new_candidate_input_ids[:, : n_matches + 1]
    else:
        # Next token selection: if there is a rejection, adjust the distribution from the main model before sampling.
        gamma = candidate_logits.shape[1]
        p_n_plus_1 = p[:, n_matches, :]
        if n_matches < gamma:
            q_n_plus_1 = q[:, n_matches, :]
            p_prime = torch.clamp((p_n_plus_1 - q_n_plus_1), min=0)
            p_prime.div_(p_prime.sum())
        else:
            p_prime = p_n_plus_1
        t = torch.multinomial(p_prime, num_samples=1).squeeze(1)[None, :]

        # The selected tokens include the matches (if any) plus the next sampled tokens
        if n_matches > 0:
            valid_tokens = torch.cat((new_candidate_input_ids[:, :n_matches], t), dim=-1)
        else:
            valid_tokens = t

    return valid_tokens, n_matches


def _split_model_outputs(outputs, new_outputs, cur_len, added_len, is_decoder_attention=False):
    """
    Given the (decoder/cross attentions)/(decoder hidden states) for multiple generated tokens, splits it into a tuple
    where each member corresponds to a single generated token.
    """
    # Retrocompatibility: in our generation functions, the first iteration includes the attention/hidden states for the
    # prompt.
    if len(outputs) == 0:
        new_tuple = ()
        for layer in new_outputs:
            last_dim_size = cur_len if is_decoder_attention else layer.shape[-1]
            new_tuple += (layer[..., :cur_len, :last_dim_size],)
        outputs += (new_tuple,)
        # The first iteration contains the prompt + 1 generated token, let's update the length variables accordingly
        cur_len += 1
        added_len -= cur_len

    for i in range(added_len):
        new_tuple = ()
        for layer in new_outputs:
            last_dim_size = cur_len + i if is_decoder_attention else layer.shape[-1]
            new_tuple += (layer[..., i : i + 1, :last_dim_size],)
        outputs += (new_tuple,)
    return outputs


def _ranking_fast(
    context_hidden: torch.FloatTensor,
    next_hidden: torch.FloatTensor,
    next_top_k_probs: torch.FloatTensor,
    alpha: float,
    beam_width: int,
) -> torch.FloatTensor:
    """
    Reranks the top_k candidates based on a degeneration penalty (cosine similarity with previous tokens), as described
    in the paper "A Contrastive Framework for Neural Text Generation". Returns the index of the best candidate for each
    row in the batch.
    """
    norm_context_hidden = context_hidden / context_hidden.norm(dim=2, keepdim=True)
    norm_next_hidden = next_hidden / next_hidden.norm(dim=2, keepdim=True)
    cosine_matrix = torch.matmul(norm_context_hidden, norm_next_hidden.transpose(1, 2)).squeeze(-1)  # [B*K, S]
    degeneration_penalty, _ = torch.max(cosine_matrix, dim=-1)  # [B*K]
    next_top_k_probs = next_top_k_probs.view(-1)  # [B*K]
    contrastive_score = (1.0 - alpha) * next_top_k_probs - alpha * degeneration_penalty
    contrastive_score = torch.stack(torch.split(contrastive_score, beam_width))  # [B, K]
    _, selected_idx = contrastive_score.max(dim=-1)  # [B]
    return selected_idx


def _split(data, full_batch_size: int, split_size: int = None):
    """
    Takes care of three cases:
    1. data is a tensor: e.g. last_hidden_state, pooler_output etc. split them on the batch_size dim
    2. data is a tuple: e.g. hidden_states, attentions etc. Keep the tuple as it is and split each tensor in it and
       return a list of tuples
    3. data is a tuple of tuples, e.g. past_key_values. Keep the tuple as it is and split each tuple in it and
       return a list of tuples of tuples
    (see documentation of ModelOutput)
    """
    if data is None:
        return [None] * (full_batch_size // split_size)
    if isinstance(data, torch.Tensor):
        return [data[i : i + split_size] for i in range(0, full_batch_size, split_size)]
    # New cache format
    elif isinstance(data, DynamicCache):
        return data.batch_split(full_batch_size, split_size)
    elif isinstance(data, tuple):
        # If the elements of the tuple are also tuples (e.g., past_key_values in our earlier example)
        if isinstance(data[0], tuple):
            return [
                tuple(tuple(tensor[i : i + split_size] for tensor in inner_tuple) for inner_tuple in data)
                for i in range(0, full_batch_size, split_size)
            ]

        else:
            return [
                tuple(sub_tensor[i : i + split_size] for sub_tensor in data)
                for i in range(0, full_batch_size, split_size)
            ]
    else:
        raise ValueError(f"Unexpected attribute type: {type(data)}")


def _split_model_inputs(
    model_input: Union[ModelOutput, Dict], split_size: int, full_batch_size: int
) -> List[Union[ModelOutput, Dict]]:
    """
    Split a ModelOutput object (or its subclasses) or Dict into a list of same-class objects based on a specified split
    size. The input object is dict when it was prepared for forward pass and ModelOutput when it was returned from
    previous forward pass.
    """
    # Edge case: if model_input is None, return a list of Nones
    # this happens with Whisper where encoder_outputs is None
    if model_input is None:
        return [model_input] * (full_batch_size // split_size)
    # Infer the class from the object
    model_output_cls = type(model_input)
    if (full_batch_size % split_size) != 0:
        raise ValueError("`full_batch_size` must be divisible by `split_size`")

    if split_size > full_batch_size:
        raise ValueError("`split_size` must be smaller or equal to `full_batch_size`")

    # Helper function to split tensors or tuples of tensors

    # Find all the dataclass fields (e.g., last_hidden_state, pooler_output etc.) and split them
    keys = (
        model_input.__dataclass_fields__.keys() if hasattr(model_input, "__dataclass_fields__") else model_input.keys()
    )
    # We only keep keys that are in the model_input
    keys = [k for k in keys if k in model_input]
    # Here we can have four types of values: tensors, tuples of tensors and booleans, and encoder_outputs which is a
    # ModelOutput object.
    # bool should not be split but replicated for each split
    bool_keys = [k for k in keys if isinstance(model_input[k], bool) or k == "cache_position"]
    keys_to_ignore = ["cache_position", "encoder_outputs", "num_logits_to_keep"]
    non_bool_keys = [k for k in keys if not isinstance(model_input[k], bool) and k not in keys_to_ignore]

    # we split the tensors and tuples of tensors
    data_split_list = [
        {k: _split(model_input[k], full_batch_size, split_size)[i] for k in non_bool_keys}
        for i in range(full_batch_size // split_size)
    ]
    # bool values are the same and replicated for each split
    bool_data = {k: model_input[k] for k in bool_keys}
    # encoder_outputs is a ModelOutput object and should be split by its own
    if "encoder_outputs" in model_input:
        encoder_outputs_split = _split_model_inputs(model_input["encoder_outputs"], split_size, full_batch_size)
        data_split_list = [
            {**data_split, "encoder_outputs": encoder_outputs_split[i]} for i, data_split in enumerate(data_split_list)
        ]
    # num_logits_to_keep should be replicated for each split, similar to bool values
    if "num_logits_to_keep" in model_input:
        data_split_list = [
            {**data_split, "num_logits_to_keep": model_input["num_logits_to_keep"]} for data_split in data_split_list
        ]

    # Convert each dictionary in the list to an object of the inferred class
    split_model_inputs: List[Union[ModelOutput, Dict]] = [
        model_output_cls(**data_split, **bool_data) for data_split in data_split_list
    ]

    return split_model_inputs


def stack_model_outputs(model_outputs: List[ModelOutput]) -> ModelOutput:
    """
    Stack a list of ModelOutput objects (or its subclasses) along the batch_size dimension. The function infers the
    specific ModelOutput subclass from the list provided.
    """
    if not model_outputs:
        raise ValueError("Input list is empty.")

    # Infer the class from the first object in the list
    model_output_cls = type(model_outputs[0])

    # Ensure all objects are of the same type
    if not all(isinstance(obj, model_output_cls) for obj in model_outputs):
        raise ValueError("All elements in the list should be of the same type.")

    # Helper function to concat tensors or tuples of tensors
    def _concat(data):
        """
        Reverse of `_split` function above.
        """
        if any(data is None for data in data):
            return None
        if isinstance(data[0], torch.Tensor):
            return torch.cat(data, dim=0)
        # New cache format
        elif isinstance(data[0], DynamicCache):
            return DynamicCache.from_batch_splits(data)
        elif isinstance(data[0], tuple):
            # If the elements of the tuple are also tuples (e.g., past_key_values in our earlier example)
            if isinstance(data[0][0], tuple):
                return tuple(
                    tuple(torch.cat([attr[i][j] for attr in data], dim=0) for j in range(len(data[0][0])))
                    for i in range(len(data[0]))
                )
            else:
                return tuple(torch.cat([attr[i] for attr in data], dim=0) for i in range(len(data[0])))
        elif isinstance(data[0], (int, float)):
            # If the elements are integers or floats, return a tensor
            return torch.tensor(data)
        else:
            raise ValueError(f"Unexpected attribute type: {type(data[0])}")

    # Use a dictionary comprehension to gather attributes from all objects and concatenate them
    concatenated_data = {
        k: _concat([getattr(model_output, k) for model_output in model_outputs])
        for k in model_output_cls.__dataclass_fields__.keys()
    }

    # Return a new object of the inferred class with the concatenated attributes
    return model_output_cls(**concatenated_data)<|MERGE_RESOLUTION|>--- conflicted
+++ resolved
@@ -2658,16 +2658,9 @@
             if synced_gpus and this_peer_finished:
                 continue  # don't waste resources running the code we don't need
 
-<<<<<<< HEAD
-            try:
-                next_token_logits = outputs.logits[:, -1, :]
-            except IndexError:
-                breakpoint()
-=======
             # Clone is needed to avoid keeping a hanging ref to outputs.logits which may be very large for first iteration
             # (the clone itself is always small)
             next_token_logits = outputs.logits[:, -1, :].clone()
->>>>>>> 3345ae73
 
             # pre-process distribution
             next_token_scores = logits_processor(input_ids, next_token_logits)
@@ -2715,24 +2708,8 @@
                 is_encoder_decoder=self.config.is_encoder_decoder,
             )
 
-<<<<<<< HEAD
-            # if eos_token was found in one sentence, set sentence to finished
-            if eos_token_id_tensor is not None:
-                unfinished_sequences = unfinished_sequences.mul(
-                    next_tokens.tile(eos_token_id_tensor.shape[0], 1).ne(eos_token_id_tensor.unsqueeze(1)).prod(dim=0)
-                )
-
-                # stop when each sentence is finished
-                if unfinished_sequences.max() == 0:
-                    this_peer_finished = True
-
-            # stop if we exceed the maximum length
-            if stopping_criteria(input_ids, scores) or input_ids.shape[-1] >= self.config.max_length - 1:
-                this_peer_finished = True
-=======
             unfinished_sequences = unfinished_sequences & ~stopping_criteria(input_ids, scores)
             this_peer_finished = unfinished_sequences.max() == 0
->>>>>>> 3345ae73
 
             # This is needed to properly delete outputs.logits which may be very large for first iteration
             # Otherwise a reference to outputs is kept which keeps the logits alive in the next iteration
