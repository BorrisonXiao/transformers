# coding=utf-8
# Copyright 2022 The OpenAI Authors and The HuggingFace Inc. team. All rights reserved.
#
# Licensed under the Apache License, Version 2.0 (the "License");
# you may not use this file except in compliance with the License.
# You may obtain a copy of the License at
#
#     http://www.apache.org/licenses/LICENSE-2.0
#
# Unless required by applicable law or agreed to in writing, software
# distributed under the License is distributed on an "AS IS" BASIS,
# WITHOUT WARRANTIES OR CONDITIONS OF ANY KIND, either express or implied.
# See the License for the specific language governing permissions and
# limitations under the License.
"""PyTorch Whisper model."""

import math
from typing import Optional, Tuple, Union

import numpy as np
import torch
import torch.utils.checkpoint
from torch import nn
from torch.nn import CrossEntropyLoss

from ...activations import ACT2FN
from ...cache_utils import Cache, DynamicCache, EncoderDecoderCache, StaticCache
from ...generation import GenerationMixin
from ...modeling_attn_mask_utils import AttentionMaskConverter
from ...modeling_flash_attention_utils import (
    flash_attn_supports_top_left_mask,
    is_flash_attn_available,
)
from ...modeling_outputs import (
    BaseModelOutput,
    BaseModelOutputWithPastAndCrossAttentions,
    CausalLMOutputWithCrossAttentions,
    Seq2SeqLMOutput,
    Seq2SeqModelOutput,
    SequenceClassifierOutput,
)
from ...modeling_utils import PreTrainedModel
from ...utils import auto_docstring, is_torch_flex_attn_available, logging
from .configuration_whisper import WhisperConfig
from .generation_whisper import WhisperGenerationMixin


if is_torch_flex_attn_available():
    from torch.nn.attention.flex_attention import BlockMask

    from ...integrations.flex_attention import make_flex_block_causal_mask

if is_flash_attn_available():
    from ...modeling_flash_attention_utils import _flash_attention_forward


logger = logging.get_logger(__name__)

_HIDDEN_STATES_START_POSITION = 1


def sinusoids(length: int, channels: int, max_timescale: float = 10000) -> torch.Tensor:
    """Returns sinusoids for positional embedding"""
    if channels % 2 != 0:
        raise ValueError(
            f"Number of channels has to be divisible by 2 for sinusoidal positional embeddings, got {channels} channels."
        )
    log_timescale_increment = math.log(max_timescale) / (channels // 2 - 1)
    inv_timescales = torch.exp(-log_timescale_increment * torch.arange(channels // 2))
    scaled_time = torch.arange(length).view(-1, 1) * inv_timescales.view(1, -1)
    return torch.cat([scaled_time.sin(), scaled_time.cos()], dim=1)


# Copied from transformers.models.bart.modeling_bart.shift_tokens_right
def shift_tokens_right(input_ids: torch.Tensor, pad_token_id: int, decoder_start_token_id: int):
    """
    Shift input ids one token to the right.
    """
    shifted_input_ids = input_ids.new_zeros(input_ids.shape)
    shifted_input_ids[:, 1:] = input_ids[:, :-1].clone()
    shifted_input_ids[:, 0] = decoder_start_token_id

    if pad_token_id is None:
        raise ValueError("self.model.config.pad_token_id has to be defined.")
    # replace possible -100 values in labels by `pad_token_id`
    shifted_input_ids.masked_fill_(shifted_input_ids == -100, pad_token_id)

    return shifted_input_ids


# Copied from transformers.models.wav2vec2.modeling_wav2vec2._compute_mask_indices
def _compute_mask_indices(
    shape: Tuple[int, int],
    mask_prob: float,
    mask_length: int,
    attention_mask: Optional[torch.LongTensor] = None,
    min_masks: int = 0,
) -> np.ndarray:
    """
    Computes random mask spans for a given shape. Used to implement [SpecAugment: A Simple Data Augmentation Method for
    ASR](https://arxiv.org/abs/1904.08779). Note that this method is not optimized to run on TPU and should be run on
    CPU as part of the preprocessing during training.

    Args:
        shape: The shape for which to compute masks. This should be of a tuple of size 2 where
               the first element is the batch size and the second element is the length of the axis to span.
        mask_prob:  The percentage of the whole axis (between 0 and 1) which will be masked. The number of
                    independently generated mask spans of length `mask_length` is computed by
                    `mask_prob*shape[1]/mask_length`. Note that due to overlaps, `mask_prob` is an upper bound and the
                    actual percentage will be smaller.
        mask_length: size of the mask
        min_masks: minimum number of masked spans
        attention_mask: A (right-padded) attention mask which independently shortens the feature axis of
                        each batch dimension.
    """
    batch_size, sequence_length = shape

    if mask_length < 1:
        raise ValueError("`mask_length` has to be bigger than 0.")

    if mask_length > sequence_length:
        raise ValueError(
            f"`mask_length` has to be smaller than `sequence_length`, but got `mask_length`: {mask_length}"
            f" and `sequence_length`: {sequence_length}`"
        )

    # epsilon is used for probabilistic rounding
    epsilon = np.random.rand(1).item()

    def compute_num_masked_span(input_length):
        """Given input length, compute how many spans should be masked"""
        num_masked_span = int(mask_prob * input_length / mask_length + epsilon)
        num_masked_span = max(num_masked_span, min_masks)

        # make sure num masked span <= sequence_length
        if num_masked_span * mask_length > sequence_length:
            num_masked_span = sequence_length // mask_length

        # make sure num_masked span is also <= input_length - (mask_length - 1)
        if input_length - (mask_length - 1) < num_masked_span:
            num_masked_span = max(input_length - (mask_length - 1), 0)

        return num_masked_span

    # compute number of masked spans in batch
    input_lengths = (
        attention_mask.detach().sum(-1).tolist()
        if attention_mask is not None
        else [sequence_length for _ in range(batch_size)]
    )

    # SpecAugment mask to fill
    spec_aug_mask = np.zeros((batch_size, sequence_length), dtype=bool)
    spec_aug_mask_idxs = []

    max_num_masked_span = compute_num_masked_span(sequence_length)

    if max_num_masked_span == 0:
        return spec_aug_mask

    for input_length in input_lengths:
        # compute num of masked spans for this input
        num_masked_span = compute_num_masked_span(input_length)

        # get random indices to mask
        spec_aug_mask_idx = np.random.choice(
            np.arange(input_length - (mask_length - 1)), num_masked_span, replace=False
        )

        # pick first sampled index that will serve as a dummy index to pad vector
        # to ensure same dimension for all batches due to probabilistic rounding
        # Picking first sample just pads those vectors twice.
        if len(spec_aug_mask_idx) == 0:
            # this case can only happen if `input_length` is strictly smaller then
            # `sequence_length` in which case the last token has to be a padding
            # token which we can use as a dummy mask id
            dummy_mask_idx = sequence_length - 1
        else:
            dummy_mask_idx = spec_aug_mask_idx[0]

        spec_aug_mask_idx = np.concatenate(
            [spec_aug_mask_idx, np.ones(max_num_masked_span - num_masked_span, dtype=np.int32) * dummy_mask_idx]
        )
        spec_aug_mask_idxs.append(spec_aug_mask_idx)

    spec_aug_mask_idxs = np.array(spec_aug_mask_idxs)

    # expand masked indices to masked spans
    spec_aug_mask_idxs = np.broadcast_to(
        spec_aug_mask_idxs[:, :, None], (batch_size, max_num_masked_span, mask_length)
    )
    spec_aug_mask_idxs = spec_aug_mask_idxs.reshape(batch_size, max_num_masked_span * mask_length)

    # add offset to the starting indexes so that indexes now create a span
    offsets = np.arange(mask_length)[None, None, :]
    offsets = np.broadcast_to(offsets, (batch_size, max_num_masked_span, mask_length)).reshape(
        batch_size, max_num_masked_span * mask_length
    )
    spec_aug_mask_idxs = spec_aug_mask_idxs + offsets

    # ensure that we cannot have indices larger than sequence_length
    if spec_aug_mask_idxs.max() > sequence_length - 1:
        spec_aug_mask_idxs[spec_aug_mask_idxs > sequence_length - 1] = sequence_length - 1

    # scatter indices to mask
    np.put_along_axis(spec_aug_mask, spec_aug_mask_idxs, 1, -1)

    return spec_aug_mask


class WhisperPositionalEmbedding(nn.Embedding):
    def __init__(self, num_positions: int, embedding_dim: int, padding_idx: Optional[int] = None):
        super().__init__(num_positions, embedding_dim)

    def forward(self, input_ids, past_key_values_length=0, position_ids=None):
        if position_ids is None:
            return self.weight[past_key_values_length : past_key_values_length + input_ids.shape[1]]
        else:
            return self.weight[position_ids]


class WhisperAttention(nn.Module):
    """Multi-headed attention from 'Attention Is All You Need' paper"""

    def __init__(
        self,
        embed_dim: int,
        num_heads: int,
        dropout: float = 0.0,
        is_decoder: bool = False,
        bias: bool = True,
        is_causal: bool = False,
        layer_idx: Optional[int] = None,
        config: Optional[WhisperConfig] = None,
    ):
        super().__init__()
        self.embed_dim = embed_dim
        self.num_heads = num_heads
        self.dropout = dropout
        self.head_dim = embed_dim // num_heads
        self.config = config

        if (self.head_dim * num_heads) != self.embed_dim:
            raise ValueError(
                f"embed_dim must be divisible by num_heads (got `embed_dim`: {self.embed_dim}"
                f" and `num_heads`: {num_heads})."
            )
        self.scaling = self.head_dim**-0.5
        self.is_decoder = is_decoder
        self.is_causal = is_causal

        if layer_idx is None and is_decoder:
            logger.warning_once(
                f"Instantiating a decoder {self.__class__.__name__} without passing `layer_idx` is not recommended and "
                "will to errors during the forward call, if caching is used. Please make sure to provide a `layer_idx` "
                "when creating this class."
            )
        self.layer_idx = layer_idx

        self.k_proj = nn.Linear(embed_dim, embed_dim, bias=False)
        self.v_proj = nn.Linear(embed_dim, embed_dim, bias=bias)
        self.q_proj = nn.Linear(embed_dim, embed_dim, bias=bias)
        self.out_proj = nn.Linear(embed_dim, embed_dim, bias=bias)

    def _shape(self, tensor: torch.Tensor, seq_len: int, bsz: int):
        return tensor.view(bsz, seq_len, self.num_heads, self.head_dim).transpose(1, 2).contiguous()

    def forward(
        self,
        hidden_states: torch.Tensor,
        key_value_states: Optional[torch.Tensor] = None,
        past_key_value: Optional[EncoderDecoderCache] = None,
        attention_mask: Optional[torch.Tensor] = None,
        layer_head_mask: Optional[torch.Tensor] = None,
        output_attentions: bool = False,
        cache_position: Optional[torch.LongTensor] = None,
    ) -> Tuple[torch.Tensor, Optional[torch.Tensor], Optional[Tuple[torch.Tensor]]]:
        """Input shape: Batch x Time x Channel"""

        # if key_value_states are provided this layer is used as a cross-attention layer
        # for the decoder
        is_cross_attention = key_value_states is not None
        bsz, tgt_len, _ = hidden_states.size()

        # get query proj
        query_states = self.q_proj(hidden_states) * self.scaling
        query_states = query_states.view(bsz, tgt_len, self.num_heads, self.head_dim)
        query_states = query_states.transpose(1, 2).contiguous()

        if past_key_value is not None:
            is_updated = past_key_value.is_updated.get(self.layer_idx)
            if is_cross_attention:
                # after the first generated id, we can subsequently re-use all key/value_states from cache
                past_key_value.is_updated[self.layer_idx] = True
                past_key_value = past_key_value.cross_attention_cache
            else:
                past_key_value = past_key_value.self_attention_cache

        # use key_value_states if cross attention
        current_states = key_value_states if key_value_states is not None else hidden_states
        if is_cross_attention and past_key_value and is_updated:
            # reuse k,v, cross_attentions
            key_states = past_key_value.key_cache[self.layer_idx]
            value_states = past_key_value.value_cache[self.layer_idx]
        else:
            key_states = self.k_proj(current_states).view(bsz, -1, self.num_heads, self.head_dim)
            value_states = self.v_proj(current_states).view(bsz, -1, self.num_heads, self.head_dim)
            key_states = key_states.transpose(1, 2).contiguous()
            value_states = value_states.transpose(1, 2).contiguous()
            if past_key_value is not None:
                # save all key/value_states to cache to be re-used for fast auto-regressive generation
                cache_position = cache_position if not is_cross_attention else None
                key_states, value_states = past_key_value.update(
                    key_states, value_states, self.layer_idx, {"cache_position": cache_position}
                )

        attn_weights = torch.matmul(query_states, key_states.transpose(2, 3))

        if attention_mask is not None:  # no matter the length, we just slice it
            causal_mask = attention_mask[:, :, :, : key_states.shape[-2]]
            attn_weights = attn_weights + causal_mask

        attn_weights = nn.functional.softmax(attn_weights, dim=-1)

        if layer_head_mask is not None:
            if layer_head_mask.size() != (self.num_heads,):
                raise ValueError(
                    f"Head mask for a single layer should be of size {(self.num_heads,)}, but is"
                    f" {layer_head_mask.size()}"
                )
            attn_weights = layer_head_mask.view(1, -1, 1, 1) * attn_weights

        attn_probs = nn.functional.dropout(attn_weights, p=self.dropout, training=self.training)
        attn_output = torch.matmul(attn_probs, value_states)

        if attn_output.size() != (bsz, self.num_heads, tgt_len, self.head_dim):
            raise ValueError(
                f"`attn_output` should be of size {(bsz, self.num_heads, tgt_len, self.head_dim)}, but is"
                f" {attn_output.size()}"
            )

        attn_output = attn_output.transpose(1, 2)
        # Use the `embed_dim` from the config (stored in the class) rather than `hidden_state` because `attn_output` can be
        # partitioned across GPUs when using tensor-parallelism.
        attn_output = attn_output.reshape(bsz, tgt_len, self.embed_dim)

        attn_output = self.out_proj(attn_output)

        return attn_output, attn_weights, past_key_value


class WhisperFlashAttention2(WhisperAttention):
    """
    Whisper flash attention module. This module inherits from `WhisperAttention` as the weights of the module stays
    untouched. The only required change would be on the forward pass where it needs to correctly call the public API of
    flash attention and deal with padding tokens in case the input contains any of them.
    """

    def __init__(self, *args, **kwargs):
        super().__init__(*args, **kwargs)

        # TODO: Should be removed once Flash Attention for RoCm is bumped to 2.1.
        # flash_attn<2.1 generates top-left aligned causal mask, while what is needed here is bottom-right alignment, that was made default for flash_attn>=2.1. This attribute is used to handle this difference. Reference: https://github.com/Dao-AILab/flash-attention/releases/tag/v2.1.0.
        # Beware that with flash_attn<2.1, using q_seqlen != k_seqlen (except for the case q_seqlen == 1) produces a wrong mask (top-left).
        self._flash_attn_uses_top_left_mask = flash_attn_supports_top_left_mask()

    def forward(
        self,
        hidden_states: torch.Tensor,
        key_value_states: Optional[torch.Tensor] = None,
        past_key_value: Optional[EncoderDecoderCache] = None,
        attention_mask: Optional[torch.Tensor] = None,
        layer_head_mask: Optional[torch.Tensor] = None,
        output_attentions: bool = False,
        cache_position: Optional[torch.LongTensor] = None,
    ) -> Tuple[torch.Tensor, Optional[torch.Tensor], Optional[Tuple[torch.Tensor]]]:
        if isinstance(past_key_value, StaticCache):
            raise ValueError(
                "The `static` cache implementation is not compatible with `attn_implementation='flash_attention_2'`. "
                "Use `attn_implementation='sdpa'` in the meantime, and open an issue at https://github.com/huggingface/transformers"
            )

        # if key_value_states are provided this layer is used as a cross-attention layer
        # for the decoder
        is_cross_attention = key_value_states is not None
        bsz, tgt_len, _ = hidden_states.size()

        # get query proj
        query_states = torch.reshape(self.q_proj(hidden_states), (bsz, tgt_len, self.num_heads, self.head_dim))

        if past_key_value is not None:
            is_updated = past_key_value.is_updated.get(self.layer_idx)
            if is_cross_attention:
                # after the first generated id, we can subsequently re-use all key/value_states from cache
                past_key_value.is_updated[self.layer_idx] = True
                past_key_value = past_key_value.cross_attention_cache
            else:
                past_key_value = past_key_value.self_attention_cache

        # use key_value_states if cross attention
        current_states = key_value_states if key_value_states is not None else hidden_states
        if is_cross_attention and past_key_value and is_updated:
            # reuse k,v, cross_attentions
            key_states = past_key_value.key_cache[self.layer_idx]
            value_states = past_key_value.value_cache[self.layer_idx]
        else:
            key_states = self.k_proj(current_states).view(bsz, tgt_len, self.num_heads, self.head_dim)
            value_states = self.v_proj(current_states).view(bsz, tgt_len, self.num_heads, self.head_dim)
            key_states = key_states.transpose(1, 2).contiguous()
            value_states = value_states.transpose(1, 2).contiguous()
            if past_key_value is not None:
                # save all key/value_states to cache to be re-used for fast auto-regressive generation
                cache_position = cache_position if not is_cross_attention else None
                key_states, value_states = past_key_value.update(
                    key_states, value_states, self.layer_idx, {"cache_position": cache_position}
                )

        # TODO: These transpose are quite inefficient but Flash Attention requires the layout [batch_size, sequence_length, num_heads, head_dim]
        #  We would need to refactor the KV cache to be able to avoid many of these transpose/reshape/view.
        key_states = key_states.transpose(1, 2)
        value_states = value_states.transpose(1, 2)

        causal_mask = attention_mask
        if attention_mask is not None:  # no matter the length, we just slice it
            causal_mask = attention_mask[:, : key_states.shape[1]]

        # In PEFT, usually we cast the layer norms in float32 for training stability reasons
        # therefore the input hidden states gets silently casted in float32. Hence, we need
        # cast them back in the correct dtype just to be sure everything works as expected.
        # This might slowdown training & inference so it is recommended to not cast the LayerNorms
        # in fp32. (LlamaRMSNorm handles it correctly)

        input_dtype = query_states.dtype
        if input_dtype == torch.float32:
            if torch.is_autocast_enabled():
                target_dtype = torch.get_autocast_gpu_dtype()
            # Handle the case where the model is quantized
            elif hasattr(self.config, "_pre_quantization_dtype"):
                target_dtype = self.config._pre_quantization_dtype
            else:
                target_dtype = self.q_proj.weight.dtype

            logger.warning_once(
                f"The input hidden states seems to be silently casted in float32, this might be related to"
                f" the fact you have upcasted embedding or layer norm layers in float32. We will cast back the input in"
                f" {target_dtype}."
            )

            query_states = query_states.to(target_dtype)
            key_states = key_states.to(target_dtype)
            value_states = value_states.to(target_dtype)

        attn_output = _flash_attention_forward(
            query_states,
            key_states,
            value_states,
            causal_mask,
            tgt_len,
            dropout=self.dropout if self.training else 0.0,
            is_causal=self.is_causal,
            use_top_left_mask=self._flash_attn_uses_top_left_mask,
        )

        attn_output = attn_output.reshape(bsz, tgt_len, -1)
        attn_output = self.out_proj(attn_output)

        if not output_attentions:
            attn_weights = None

        return attn_output, attn_weights, past_key_value


class WhisperSdpaAttention(WhisperAttention):
    def forward(
        self,
        hidden_states: torch.Tensor,
        key_value_states: Optional[torch.Tensor] = None,
        past_key_value: Optional[EncoderDecoderCache] = None,
        attention_mask: Optional[torch.Tensor] = None,
        layer_head_mask: Optional[torch.Tensor] = None,
        output_attentions: bool = False,
        cache_position: Optional[torch.LongTensor] = None,
    ) -> Tuple[torch.Tensor, Optional[torch.Tensor], Optional[Tuple[torch.Tensor]]]:
        """Input shape: Batch x Time x Channel"""

        if output_attentions:
            # TODO: Improve this warning with e.g. `model.config._attn_implementation = "manual"` once this is implemented.
            logger.warning_once(
                "WhisperModel is using WhisperSdpaAttention, but `torch.nn.functional.scaled_dot_product_attention` does not support `output_attentions=True`. Falling back to the manual attention"
                ' implementation, but specifying the manual implementation will be required from Transformers version v5.0.0 onwards. This warning can be removed using the argument `attn_implementation="eager"` when loading the model.'
            )
            return super().forward(
                hidden_states,
                key_value_states=key_value_states,
                past_key_value=past_key_value,
                attention_mask=attention_mask,
                output_attentions=output_attentions,
                cache_position=cache_position,
            )

        # if key_value_states are provided this layer is used as a cross-attention layer
        # for the decoder
        is_cross_attention = key_value_states is not None
        bsz, tgt_len, _ = hidden_states.size()

        # get query proj
        query_states = self.q_proj(hidden_states).view(bsz, tgt_len, self.num_heads, self.head_dim)
        query_states = query_states.transpose(1, 2).contiguous()

        if past_key_value is not None:
            is_updated = past_key_value.is_updated.get(self.layer_idx)
            if is_cross_attention:
                # after the first generated id, we can subsequently re-use all key/value_states from cache
                past_key_value.is_updated[self.layer_idx] = True
                past_key_value = past_key_value.cross_attention_cache
            else:
                past_key_value = past_key_value.self_attention_cache

        # use key_value_states if cross attention
        current_states = key_value_states if key_value_states is not None else hidden_states
        if is_cross_attention and past_key_value and is_updated:
            # reuse k,v, cross_attentions
            key_states = past_key_value.key_cache[self.layer_idx]
            value_states = past_key_value.value_cache[self.layer_idx]
        else:
            key_states = self.k_proj(current_states).view(bsz, -1, self.num_heads, self.head_dim)
            value_states = self.v_proj(current_states).view(bsz, -1, self.num_heads, self.head_dim)
            key_states = key_states.transpose(1, 2).contiguous()
            value_states = value_states.transpose(1, 2).contiguous()
            if past_key_value is not None:
                # save all key/value_states to cache to be re-used for fast auto-regressive generation
                cache_position = cache_position if not is_cross_attention else None
                key_states, value_states = past_key_value.update(
                    key_states, value_states, self.layer_idx, {"cache_position": cache_position}
                )

        causal_mask = attention_mask
        if attention_mask is not None:  # no matter the length, we just slice it
            causal_mask = attention_mask[:, :, :, : key_states.shape[-2]]

        # We dispatch to SDPA's Flash Attention or Efficient kernels via this `is_causal` if statement instead of an inline conditional assignment
        # in SDPA to support both torch.compile's dynamic shapes and full graph options. An inline conditional prevents dynamic shapes from compiling.
        # The tgt_len > 1 is necessary to match with AttentionMaskConverter.to_causal_4d that does not create a causal mask in case tgt_len == 1.
        is_causal = True if self.is_causal and causal_mask is None and tgt_len > 1 else False

        # NOTE: SDPA with memory-efficient backend is currently (torch==2.1.2) bugged when using non-contiguous inputs and a custom attn_mask,
        # but we are fine here as `_shape` do call `.contiguous()`. Reference: https://github.com/pytorch/pytorch/issues/112577
        attn_output = torch.nn.functional.scaled_dot_product_attention(
            query_states,
            key_states,
            value_states,
            attn_mask=causal_mask,
            dropout_p=self.dropout if self.training else 0.0,
            is_causal=is_causal,
        )

        if attn_output.size() != (bsz, self.num_heads, tgt_len, self.head_dim):
            raise ValueError(
                f"`attn_output` should be of size {(bsz, self.num_heads, tgt_len, self.head_dim)}, but is"
                f" {attn_output.size()}"
            )

        attn_output = attn_output.transpose(1, 2)

        # Use the `embed_dim` from the config (stored in the class) rather than `hidden_state` because `attn_output` can be
        # partitioned across GPUs when using tensor-parallelism.
        attn_output = attn_output.reshape(bsz, tgt_len, self.embed_dim)

        attn_output = self.out_proj(attn_output)

        return attn_output, None, past_key_value


WHISPER_ATTENTION_CLASSES = {
    "eager": WhisperAttention,
    "flash_attention_2": WhisperFlashAttention2,
    "sdpa": WhisperSdpaAttention,
}


# (BC Dep) Copied from transformers.models.mbart.modeling_mbart.MBartEncoderLayer with MBart->Whisper, MBART->WHISPER
# TODO(vasqu): fix copies when enabling whisper attn interface
class WhisperEncoderLayer(nn.Module):
    def __init__(self, config: WhisperConfig):
        super().__init__()
        self.embed_dim = config.d_model

        self.self_attn = WHISPER_ATTENTION_CLASSES[config._attn_implementation](
            embed_dim=self.embed_dim,
            num_heads=config.encoder_attention_heads,
            dropout=config.attention_dropout,
            config=config,
        )
        self.self_attn_layer_norm = nn.LayerNorm(self.embed_dim)
        self.dropout = config.dropout
        self.activation_fn = ACT2FN[config.activation_function]
        self.activation_dropout = config.activation_dropout
        self.fc1 = nn.Linear(self.embed_dim, config.encoder_ffn_dim)
        self.fc2 = nn.Linear(config.encoder_ffn_dim, self.embed_dim)
        self.final_layer_norm = nn.LayerNorm(self.embed_dim)

    def forward(
        self,
        hidden_states: torch.Tensor,
        attention_mask: torch.Tensor,
        layer_head_mask: torch.Tensor,
        output_attentions: bool = False,
    ) -> torch.Tensor:
        """
        Args:
            hidden_states (`torch.FloatTensor`): input to the layer of shape `(batch, seq_len, embed_dim)`
            attention_mask (`torch.FloatTensor`): attention mask of size
                `(batch, 1, tgt_len, src_len)` where padding elements are indicated by very large negative values.
            layer_head_mask (`torch.FloatTensor`): mask for attention heads in a given layer of size
                `(encoder_attention_heads,)`.
            output_attentions (`bool`, *optional*):
                Whether or not to return the attentions tensors of all attention layers. See `attentions` under
                returned tensors for more detail.
        """
        residual = hidden_states
        hidden_states = self.self_attn_layer_norm(hidden_states)
        hidden_states, attn_weights, _ = self.self_attn(
            hidden_states=hidden_states,
            attention_mask=attention_mask,
            layer_head_mask=layer_head_mask,
            output_attentions=output_attentions,
        )
        hidden_states = nn.functional.dropout(hidden_states, p=self.dropout, training=self.training)
        hidden_states = residual + hidden_states

        residual = hidden_states
        hidden_states = self.final_layer_norm(hidden_states)
        hidden_states = self.activation_fn(self.fc1(hidden_states))
        hidden_states = nn.functional.dropout(hidden_states, p=self.activation_dropout, training=self.training)
        hidden_states = self.fc2(hidden_states)
        hidden_states = nn.functional.dropout(hidden_states, p=self.dropout, training=self.training)
        hidden_states = residual + hidden_states

        if hidden_states.dtype == torch.float16:
            clamp_value = torch.finfo(hidden_states.dtype).max - 1000
            hidden_states = torch.clamp(hidden_states, min=-clamp_value, max=clamp_value)

        outputs = (hidden_states,)

        if output_attentions:
            outputs += (attn_weights,)

        return outputs


class WhisperDecoderLayer(nn.Module):
    def __init__(self, config: WhisperConfig, layer_idx: Optional[int] = None):
        super().__init__()
        self.embed_dim = config.d_model

        self.self_attn = WHISPER_ATTENTION_CLASSES[config._attn_implementation](
            embed_dim=self.embed_dim,
            num_heads=config.decoder_attention_heads,
            dropout=config.attention_dropout,
            is_decoder=True,
            is_causal=True,
            layer_idx=layer_idx,
            config=config,
        )
        self.dropout = config.dropout
        self.activation_fn = ACT2FN[config.activation_function]
        self.activation_dropout = config.activation_dropout

        self.self_attn_layer_norm = nn.LayerNorm(self.embed_dim)
        self.encoder_attn = WHISPER_ATTENTION_CLASSES[config._attn_implementation](
            self.embed_dim,
            config.decoder_attention_heads,
            dropout=config.attention_dropout,
            is_decoder=True,
            layer_idx=layer_idx,
            config=config,
        )
        self.encoder_attn_layer_norm = nn.LayerNorm(self.embed_dim)
        self.fc1 = nn.Linear(self.embed_dim, config.decoder_ffn_dim)
        self.fc2 = nn.Linear(config.decoder_ffn_dim, self.embed_dim)
        self.final_layer_norm = nn.LayerNorm(self.embed_dim)

    def forward(
        self,
        hidden_states: torch.Tensor,
        attention_mask: Optional[torch.Tensor] = None,
        encoder_hidden_states: Optional[torch.Tensor] = None,
        encoder_attention_mask: Optional[torch.Tensor] = None,
        layer_head_mask: Optional[torch.Tensor] = None,
        cross_attn_layer_head_mask: Optional[torch.Tensor] = None,
        past_key_value: Optional[EncoderDecoderCache] = None,
        output_attentions: Optional[bool] = False,
        use_cache: Optional[bool] = True,
        cache_position: Optional[torch.LongTensor] = None,
    ) -> torch.Tensor:
        """
        Args:
            hidden_states (`torch.FloatTensor`): input to the layer of shape `(batch, seq_len, embed_dim)`
            attention_mask (`torch.FloatTensor`): attention mask of size
                `(batch, 1, tgt_len, src_len)` where padding elements are indicated by very large negative values.
            encoder_hidden_states (`torch.FloatTensor`):
                cross attention input to the layer of shape `(batch, seq_len, embed_dim)`
            encoder_attention_mask (`torch.FloatTensor`): encoder attention mask of size
                `(batch, 1, tgt_len, src_len)` where padding elements are indicated by very large negative values.
            layer_head_mask (`torch.FloatTensor`): mask for attention heads in a given layer of size
                `(encoder_attention_heads,)`.
            cross_attn_layer_head_mask (`torch.FloatTensor`): mask for cross-attention heads in a given layer of
                size `(decoder_attention_heads,)`.
            past_key_value (`Tuple(torch.FloatTensor)`): cached past key and value projection states
            output_attentions (`bool`, *optional*):
                Whether or not to return the attentions tensors of all attention layers. See `attentions` under
                returned tensors for more detail.
        """
        residual = hidden_states
        hidden_states = self.self_attn_layer_norm(hidden_states)

        # Self Attention
        hidden_states, self_attn_weights, present_key_value = self.self_attn(
            hidden_states=hidden_states,
            past_key_value=past_key_value,
            attention_mask=attention_mask,
            layer_head_mask=layer_head_mask,
            output_attentions=output_attentions,
            cache_position=cache_position,
        )
        hidden_states = nn.functional.dropout(hidden_states, p=self.dropout, training=self.training)
        hidden_states = residual + hidden_states

        # Cross-Attention Block
        cross_attn_weights = None
        if encoder_hidden_states is not None:
            residual = hidden_states
            hidden_states = self.encoder_attn_layer_norm(hidden_states)
            hidden_states, cross_attn_weights, cross_attn_present_key_value = self.encoder_attn(
                hidden_states=hidden_states,
                key_value_states=encoder_hidden_states,
                attention_mask=encoder_attention_mask,
                layer_head_mask=cross_attn_layer_head_mask,
                past_key_value=past_key_value,
                output_attentions=output_attentions,
            )
            hidden_states = nn.functional.dropout(hidden_states, p=self.dropout, training=self.training)
            hidden_states = residual + hidden_states

            # add cross-attn to positions 1 of present_key_value tuple
            present_key_value = (present_key_value, cross_attn_present_key_value)

        # Fully Connected
        residual = hidden_states
        hidden_states = self.final_layer_norm(hidden_states)
        hidden_states = self.activation_fn(self.fc1(hidden_states))
        hidden_states = nn.functional.dropout(hidden_states, p=self.activation_dropout, training=self.training)
        hidden_states = self.fc2(hidden_states)
        hidden_states = nn.functional.dropout(hidden_states, p=self.dropout, training=self.training)
        hidden_states = residual + hidden_states

        outputs = (hidden_states,)

        if output_attentions:
            outputs += (self_attn_weights, cross_attn_weights)

        if use_cache:
            outputs += (present_key_value,)

        return outputs


@auto_docstring
class WhisperPreTrainedModel(PreTrainedModel):
    config_class = WhisperConfig
    base_model_prefix = "model"
    main_input_name = "input_features"
    supports_gradient_checkpointing = True
    _no_split_modules = ["WhisperEncoderLayer", "WhisperDecoderLayer"]
    _supports_flash_attn_2 = True
    _supports_sdpa = True
    _supports_cache_class = True
    _supports_static_cache = True

    def _init_weights(self, module):
        std = self.config.init_std
        if isinstance(module, (nn.Linear, nn.Conv1d)):
            module.weight.data.normal_(mean=0.0, std=std)
            if module.bias is not None:
                module.bias.data.zero_()
        elif isinstance(module, nn.Embedding):
            module.weight.data.normal_(mean=0.0, std=std)
            if module.padding_idx is not None:
                module.weight.data[module.padding_idx].zero_()
        elif isinstance(module, nn.LayerNorm):
            module.weight.data.fill_(1.0)
            module.bias.data.zero_()
        elif isinstance(module, WhisperEncoder):
            module.embed_positions.weight.copy_(sinusoids(*module.embed_positions.weight.shape))
        elif isinstance(module, WhisperForAudioClassification):
            if self.config.use_weighted_layer_sum:
                module.layer_weights.data.fill_(1.0 / (self.config.num_hidden_layers + 1))

    def _get_feat_extract_output_lengths(self, input_lengths: torch.LongTensor):
        """
        Computes the output length of the convolutional layers
        """
        input_lengths = (input_lengths - 1) // 2 + 1

        return input_lengths


class WhisperEncoder(WhisperPreTrainedModel):
    """
    Transformer encoder consisting of *config.encoder_layers* self attention layers. Each layer is a
    [`WhisperEncoderLayer`].

    Args:
        config: WhisperConfig
    """

    def __init__(self, config: WhisperConfig):
        super().__init__(config)
        self.dropout = config.dropout
        self.layerdrop = config.encoder_layerdrop

        embed_dim = config.d_model
        self.num_mel_bins = config.num_mel_bins
        self.padding_idx = config.pad_token_id
        self.max_source_positions = config.max_source_positions
        self.embed_scale = math.sqrt(embed_dim) if config.scale_embedding else 1.0

        self.conv1 = nn.Conv1d(self.num_mel_bins, embed_dim, kernel_size=3, padding=1)
        self.conv2 = nn.Conv1d(embed_dim, embed_dim, kernel_size=3, stride=2, padding=1)

        self.embed_positions = nn.Embedding(self.max_source_positions, embed_dim)
        self.embed_positions.requires_grad_(False)

        self.layers = nn.ModuleList([WhisperEncoderLayer(config) for _ in range(config.encoder_layers)])
        self.layer_norm = nn.LayerNorm(config.d_model)

        self.gradient_checkpointing = False
        # Initialize weights and apply final processing
        self.post_init()

    def _freeze_parameters(self):
        for param in self.parameters():
            param.requires_grad = False
        self._requires_grad = False

    def get_input_embeddings(self) -> nn.Module:
        return self.conv1

    def set_input_embeddings(self, value: nn.Module):
        self.conv1 = value

    def forward(
        self,
        input_features,
        attention_mask=None,
        head_mask=None,
        output_attentions=None,
        output_hidden_states=None,
        return_dict=None,
        use_reentrant=False,
    ):
        r"""
        Args:
            input_features (`torch.LongTensor` of shape `(batch_size, feature_size, sequence_length)`):
                Float values of mel features extracted from the raw speech waveform. Raw speech waveform can be
                obtained by loading a `.flac` or `.wav` audio file into an array of type `List[float]` or a
                `numpy.ndarray`, *e.g.* via the soundfile library (`pip install soundfile`). To prepare the array into
                `input_features`, the [`AutoFeatureExtractor`] should be used for extracting the mel features, padding
                and conversion into a tensor of type `torch.FloatTensor`. See [`~WhisperFeatureExtractor.__call__`]
            attention_mask (`torch.Tensor`)`, *optional*):
                Whisper does not support masking of the `input_features`, this argument is preserved for compatibility,
                but it is not used. By default the silence in the input log mel spectrogram are ignored.
            head_mask (`torch.Tensor` of shape `(encoder_layers, encoder_attention_heads)`, *optional*):
                Mask to nullify selected heads of the attention modules. Mask values selected in `[0, 1]`:

                - 1 indicates the head is **not masked**,
                - 0 indicates the head is **masked**.
            output_attentions (`bool`, *optional*):
                Whether or not to return the attentions tensors of all attention layers. See `attentions` under
                returned tensors for more detail.
            output_hidden_states (`bool`, *optional*):
                Whether or not to return the hidden states of all layers. See `hidden_states` under returned tensors
                for more detail.
            return_dict (`bool`, *optional*):
                Whether or not to return a [`~utils.ModelOutput`] instead of a plain tuple.
        """

        expected_seq_length = self.config.max_source_positions * self.conv1.stride[0] * self.conv2.stride[0]
        if input_features.shape[-1] != expected_seq_length:
            raise ValueError(
                f"Whisper expects the mel input features to be of length {expected_seq_length}, but found {input_features.shape[-1]}. Make sure to pad the input mel features to {expected_seq_length}."
            )

        output_attentions = output_attentions if output_attentions is not None else self.config.output_attentions
        output_hidden_states = (
            output_hidden_states if output_hidden_states is not None else self.config.output_hidden_states
        )
        return_dict = return_dict if return_dict is not None else self.config.use_return_dict
        inputs_embeds = nn.functional.gelu(self.conv1(input_features))
        inputs_embeds = nn.functional.gelu(self.conv2(inputs_embeds))

        inputs_embeds = inputs_embeds.permute(0, 2, 1)
        embed_pos = self.embed_positions.weight

        hidden_states = inputs_embeds + embed_pos
        hidden_states = nn.functional.dropout(hidden_states, p=self.dropout, training=self.training)

        encoder_states = () if output_hidden_states else None
        all_attentions = () if output_attentions else None

        # check if head_mask has a correct number of layers specified if desired
        if head_mask is not None:
            assert head_mask.size()[0] == (len(self.layers)), (
                f"The head_mask should be specified for {len(self.layers)} layers, but it is for {head_mask.size()[0]}."
            )

        for idx, encoder_layer in enumerate(self.layers):
            if output_hidden_states:
                encoder_states = encoder_states + (hidden_states,)
            # add LayerDrop (see https://arxiv.org/abs/1909.11556 for description)
            to_drop = False
            if self.training:
                dropout_probability = torch.rand([])
                if dropout_probability < self.layerdrop:  # skip the layer
                    to_drop = True

            if to_drop:
                layer_outputs = (None, None)
            else:
                if self.gradient_checkpointing and self.training:
                    layer_outputs = self._gradient_checkpointing_func(
                        encoder_layer.__call__,
                        hidden_states,
                        None,
                        (head_mask[idx] if head_mask is not None else None),
<<<<<<< HEAD
                        use_reentrant=use_reentrant,
=======
                        output_attentions,
>>>>>>> b59386dc
                    )
                else:
                    layer_outputs = encoder_layer(
                        hidden_states,
                        None,
                        layer_head_mask=(head_mask[idx] if head_mask is not None else None),
                        output_attentions=output_attentions,
                    )

                hidden_states = layer_outputs[0]

            if output_attentions:
                all_attentions = all_attentions + (layer_outputs[1],)

        hidden_states = self.layer_norm(hidden_states)
        if output_hidden_states:
            encoder_states = encoder_states + (hidden_states,)

        if not return_dict:
            return tuple(v for v in [hidden_states, encoder_states, all_attentions] if v is not None)
        return BaseModelOutput(
            last_hidden_state=hidden_states, hidden_states=encoder_states, attentions=all_attentions
        )


class WhisperDecoder(WhisperPreTrainedModel):
    """
    Transformer decoder consisting of *config.decoder_layers* layers. Each layer is a [`WhisperDecoderLayer`]

    Args:
        config: WhisperConfig
    """

    main_input_name = "input_ids"

    def __init__(self, config: WhisperConfig):
        super().__init__(config)
        self.dropout = config.dropout
        self.layerdrop = config.decoder_layerdrop
        self.padding_idx = config.pad_token_id
        self.max_target_positions = config.max_target_positions
        self.max_source_positions = config.max_source_positions
        self.embed_scale = math.sqrt(config.d_model) if config.scale_embedding else 1.0

        self.embed_tokens = nn.Embedding(config.vocab_size, config.d_model, self.padding_idx)
        self.embed_positions = WhisperPositionalEmbedding(self.max_target_positions, config.d_model)

        self.layers = nn.ModuleList(
            [WhisperDecoderLayer(config, layer_idx) for layer_idx in range(config.decoder_layers)]
        )
        self._use_flash_attention_2 = config._attn_implementation == "flash_attention_2"
        self._use_sdpa = config._attn_implementation == "sdpa"

        self.layer_norm = nn.LayerNorm(config.d_model)

        self.gradient_checkpointing = False
        # Initialize weights and apply final processing
        self.post_init()

    def get_input_embeddings(self):
        return self.embed_tokens

    def set_input_embeddings(self, value):
        self.embed_tokens = value

    def forward(
        self,
        input_ids=None,
        attention_mask=None,
        encoder_hidden_states=None,
        head_mask=None,
        cross_attn_head_mask=None,
        past_key_values=None,
        inputs_embeds=None,
        position_ids=None,
        use_cache=None,
        output_attentions=None,
        output_hidden_states=None,
        return_dict=None,
<<<<<<< HEAD
        use_reentrant=False,
=======
        cache_position=None,
>>>>>>> b59386dc
    ):
        r"""
        Args:
            input_ids (`torch.LongTensor` of shape `(batch_size, sequence_length)`):
                Indices of input sequence tokens in the vocabulary. Padding will be ignored by default should you
                provide it.

                Indices can be obtained using [`WhisperTokenizer`]. See [`PreTrainedTokenizer.encode`] and
                [`PreTrainedTokenizer.__call__`] for details.

                [What are input IDs?](../glossary#input-ids)
            attention_mask (`torch.Tensor` of shape `(batch_size, sequence_length)`, *optional*):
                Mask to avoid performing attention on padding token indices. Mask values selected in `[0, 1]`:

                - 1 for tokens that are **not masked**,
                - 0 for tokens that are **masked**.

                [What are attention masks?](../glossary#attention-mask)
            encoder_hidden_states (`torch.FloatTensor` of shape `(batch_size, encoder_sequence_length, hidden_size)`, *optional*):
                Sequence of hidden-states at the output of the last layer of the encoder. Used in the cross-attention
                of the decoder.
            head_mask (`torch.Tensor` of shape `(decoder_layers, decoder_attention_heads)`, *optional*):
                Mask to nullify selected heads of the attention modules. Mask values selected in `[0, 1]`:

                - 1 indicates the head is **not masked**,
                - 0 indicates the head is **masked**.

            cross_attn_head_mask (`torch.Tensor` of shape `(decoder_layers, decoder_attention_heads)`, *optional*):
                Mask to nullify selected heads of the attention modules in encoder to avoid performing cross-attention
                on hidden heads. Mask values selected in `[0, 1]`:

                - 1 indicates the head is **not masked**,
                - 0 indicates the head is **masked**.

            past_key_values (`EncoderDecoderCache` or `tuple(tuple(torch.FloatTensor))`, *optional*):
                Pre-computed hidden-states that can be used to speed up auto-regressive (sequential) decoding. There are
                four sets of pre-computed hidden-states: key and values states in the self-attention blocks (2) and
                in the cross-attention blocks (2). The `past_key_values` are returned when `use_cache=True` is passed or
                when `config.use_cache=True`

                Two formats are allowed:
                - An [`~cache_utils.EncoderDecoderCache`] instance;
                - Tuple of `tuple(torch.FloatTensor)` of length `config.n_layers`, with each tuple having 2 tensors of
                shape `(batch_size, num_heads, sequence_length, embed_size_per_head)`) and 2 additional tensors of shape
                `(batch_size, num_heads, encoder_sequence_length, embed_size_per_head)`.

                If `past_key_values` are used, the user can optionally input only the last `decoder_input_ids` (those
                that don't have their past key value states given to this model) of shape `(batch_size, 1)` instead of
                all `decoder_input_ids` of shape `(batch_size, sequence_length)`.
            inputs_embeds (`torch.FloatTensor` of
                shape `(batch_size, sequence_length, hidden_size)`, *optional*): Optionally, instead of passing
                `input_ids` you can choose to directly pass an embedded representation. This is useful if you want more
                control over how to convert `input_ids` indices into associated vectors than the model's internal
                embedding lookup matrix.
            output_attentions (`bool`, *optional*):
                Whether or not to return the attentions tensors of all attention layers. See `attentions` under
                returned tensors for more detail.
            output_hidden_states (`bool`, *optional*):
                Whether or not to return the hidden states of all layers. See `hidden_states` under returned tensors
                for more detail.
            return_dict (`bool`, *optional*):
                Whether or not to return a [`~utils.ModelOutput`] instead of a plain tuple.
            cache_position (`torch.LongTensor` of shape `(sequence_length)`, *optional*):
                Indices depicting the position of the input sequence tokens in the sequence. It is used to update the
                cache in the correct position and to infer the complete sequence length.
        """
        output_attentions = output_attentions if output_attentions is not None else self.config.output_attentions
        output_hidden_states = (
            output_hidden_states if output_hidden_states is not None else self.config.output_hidden_states
        )
        use_cache = use_cache if use_cache is not None else self.config.use_cache
        return_dict = return_dict if return_dict is not None else self.config.use_return_dict

        # retrieve input_ids and inputs_embeds
        if input_ids is not None and inputs_embeds is not None:
            raise ValueError("You cannot specify both decoder_input_ids and decoder_inputs_embeds at the same time")
        elif input_ids is not None:
            input_shape = input_ids.size()
            input_ids = input_ids.view(-1, input_shape[-1])
        elif inputs_embeds is not None:
            input_shape = inputs_embeds.size()[:-1]
        else:
            raise ValueError("You have to specify either decoder_input_ids or decoder_inputs_embeds")

        if inputs_embeds is None:
            inputs_embeds = self.embed_tokens(input_ids)

        return_legacy_cache = False
        return_self_attention_cache = False
        if use_cache or past_key_values is not None:
            if isinstance(past_key_values, Cache) and not isinstance(past_key_values, EncoderDecoderCache):
                return_self_attention_cache = True
                past_key_values = EncoderDecoderCache(past_key_values, DynamicCache())
            elif not isinstance(past_key_values, EncoderDecoderCache):
                return_legacy_cache = True
                logger.warning_once(
                    "Passing a tuple of `past_key_values` is deprecated and will be removed in Transformers v4.43.0. "
                    "You should pass an instance of `EncoderDecoderCache` instead, e.g. "
                    "`past_key_values=EncoderDecoderCache.from_legacy_cache(past_key_values)`."
                )
                past_key_values = EncoderDecoderCache.from_legacy_cache(past_key_values)

        past_key_values_length = 0
        if cache_position is not None:
            past_key_values_length = cache_position[0]
        elif past_key_values is not None:
            past_key_values_length = past_key_values.get_seq_length()

        if cache_position is None:
            cache_position = torch.arange(
                past_key_values_length, past_key_values_length + input_shape[1], device=inputs_embeds.device
            )

        if position_ids is None:
            position_ids = cache_position.unsqueeze(0).repeat(input_shape[0], 1)

        # embed positions
        if input_ids is not None:
            positions = self.embed_positions(
                input_ids, past_key_values_length=past_key_values_length, position_ids=position_ids
            )
        else:
            positions = self.embed_positions(
                inputs_embeds, past_key_values_length=past_key_values_length, position_ids=position_ids
            )

        hidden_states = inputs_embeds + positions.to(inputs_embeds.device)
        hidden_states = nn.functional.dropout(hidden_states, p=self.dropout, training=self.training)

        causal_mask = self._update_causal_mask(
            attention_mask,
            inputs_embeds,
            cache_position,
            past_key_values.self_attention_cache if past_key_values is not None else None,
            output_attentions,
        )

        if self.gradient_checkpointing and self.training:
            if use_cache:
                logger.warning_once(
                    "`use_cache = True` is incompatible with gradient checkpointing. Setting `use_cache = False`..."
                )
                use_cache = False
        # decoder layers
        all_hidden_states = () if output_hidden_states else None
        all_self_attns = () if output_attentions else None
        all_cross_attentions = () if (output_attentions and encoder_hidden_states is not None) else None

        # check if head_mask/cross_attn_head_mask has a correct number of layers specified if desired
        for attn_mask, mask_name in zip([head_mask, cross_attn_head_mask], ["head_mask", "cross_attn_head_mask"]):
            if attn_mask is not None:
                assert attn_mask.size()[0] == (len(self.layers)), (
                    f"The `{mask_name}` should be specified for {len(self.layers)} layers, but it is for"
                    f" {head_mask.size()[0]}."
                )
        for idx, decoder_layer in enumerate(self.layers):
            # add LayerDrop (see https://arxiv.org/abs/1909.11556 for description)
            if output_hidden_states:
                all_hidden_states += (hidden_states,)
            if self.training:
                dropout_probability = torch.rand([])
                if dropout_probability < self.layerdrop:
                    continue

            if self.gradient_checkpointing and self.training:
                layer_outputs = self._gradient_checkpointing_func(
                    decoder_layer.__call__,
                    hidden_states,
                    causal_mask,
                    encoder_hidden_states,
                    None,  # encoder attention mask
                    head_mask[idx] if head_mask is not None else None,
                    cross_attn_head_mask[idx] if cross_attn_head_mask is not None else None,
                    None,  # past_key_value
<<<<<<< HEAD
                    use_reentrant=use_reentrant,
=======
                    output_attentions,
                    use_cache,
                    cache_position,
>>>>>>> b59386dc
                )
            else:
                layer_outputs = decoder_layer(
                    hidden_states,
                    attention_mask=causal_mask,
                    encoder_hidden_states=encoder_hidden_states,
                    layer_head_mask=(head_mask[idx] if head_mask is not None else None),
                    cross_attn_layer_head_mask=(
                        cross_attn_head_mask[idx] if cross_attn_head_mask is not None else None
                    ),
                    past_key_value=past_key_values if use_cache else None,
                    output_attentions=output_attentions,
                    use_cache=use_cache,
                    cache_position=cache_position,
                )
            hidden_states = layer_outputs[0]

            if output_attentions:
                all_self_attns += (layer_outputs[1],)

                if encoder_hidden_states is not None:
                    all_cross_attentions += (layer_outputs[2],)

        hidden_states = self.layer_norm(hidden_states)
        # add hidden states from the last decoder layer
        if output_hidden_states:
            all_hidden_states += (hidden_states,)

        next_cache = past_key_values if use_cache else None
        if return_self_attention_cache:
            next_cache = past_key_values.self_attention_cache
        if return_legacy_cache:
            next_cache = past_key_values.to_legacy_cache()
        if not return_dict:
            return tuple(
                v
                for v in [hidden_states, next_cache, all_hidden_states, all_self_attns, all_cross_attentions]
                if v is not None
            )
        return BaseModelOutputWithPastAndCrossAttentions(
            last_hidden_state=hidden_states,
            past_key_values=next_cache,
            hidden_states=all_hidden_states,
            attentions=all_self_attns,
            cross_attentions=all_cross_attentions,
        )

    # Copied from transformers.models.gptj.modeling_gptj.GPTJModel._update_causal_mask
    def _update_causal_mask(
        self,
        attention_mask: Union[torch.Tensor, "BlockMask"],
        input_tensor: torch.Tensor,
        cache_position: torch.Tensor,
        past_key_values: Cache,
        output_attentions: bool = False,
    ):
        if self.config._attn_implementation == "flash_attention_2":
            if attention_mask is not None and (attention_mask == 0.0).any():
                return attention_mask
            return None
        if self.config._attn_implementation == "flex_attention":
            if isinstance(attention_mask, torch.Tensor):
                attention_mask = make_flex_block_causal_mask(attention_mask)
            return attention_mask

        # For SDPA, when possible, we will rely on its `is_causal` argument instead of its `attn_mask` argument, in
        # order to dispatch on Flash Attention 2. This feature is not compatible with static cache, as SDPA will fail
        # to infer the attention mask.
        past_seen_tokens = past_key_values.get_seq_length() if past_key_values is not None else 0
        using_compilable_cache = past_key_values.is_compileable if past_key_values is not None else False

        # When output attentions is True, sdpa implementation's forward method calls the eager implementation's forward
        if self.config._attn_implementation == "sdpa" and not using_compilable_cache and not output_attentions:
            if AttentionMaskConverter._ignore_causal_mask_sdpa(
                attention_mask,
                inputs_embeds=input_tensor,
                past_key_values_length=past_seen_tokens,
                is_training=self.training,
            ):
                return None

        dtype = input_tensor.dtype
        sequence_length = input_tensor.shape[1]
        if using_compilable_cache:
            target_length = past_key_values.get_max_cache_shape()
        else:
            target_length = (
                attention_mask.shape[-1]
                if isinstance(attention_mask, torch.Tensor)
                else past_seen_tokens + sequence_length + 1
            )

        # In case the provided `attention` mask is 2D, we generate a causal mask here (4D).
        causal_mask = self._prepare_4d_causal_attention_mask_with_cache_position(
            attention_mask,
            sequence_length=sequence_length,
            target_length=target_length,
            dtype=dtype,
            cache_position=cache_position,
            batch_size=input_tensor.shape[0],
        )

        if (
            self.config._attn_implementation == "sdpa"
            and attention_mask is not None
            and attention_mask.device.type in ["cuda", "xpu", "npu"]
            and not output_attentions
        ):
            # Attend to all tokens in fully masked rows in the causal_mask, for example the relevant first rows when
            # using left padding. This is required by F.scaled_dot_product_attention memory-efficient attention path.
            # Details: https://github.com/pytorch/pytorch/issues/110213
            min_dtype = torch.finfo(dtype).min
            causal_mask = AttentionMaskConverter._unmask_unattended(causal_mask, min_dtype)

        return causal_mask

    @staticmethod
    # Copied from transformers.models.gptj.modeling_gptj.GPTJModel._prepare_4d_causal_attention_mask_with_cache_position
    def _prepare_4d_causal_attention_mask_with_cache_position(
        attention_mask: torch.Tensor,
        sequence_length: int,
        target_length: int,
        dtype: torch.dtype,
        cache_position: torch.Tensor,
        batch_size: int,
        **kwargs,
    ):
        """
        Creates a causal 4D mask of shape `(batch_size, 1, query_length, key_value_length)` from a 2D mask of shape
        `(batch_size, key_value_length)`, or if the input `attention_mask` is already 4D, do nothing.

        Args:
            attention_mask (`torch.Tensor`):
                A 2D attention mask of shape `(batch_size, key_value_length)` or a 4D attention mask of shape
                `(batch_size, 1, query_length, key_value_length)`.
            sequence_length (`int`):
                The sequence length being processed.
            target_length (`int`):
                The target length: when generating with static cache, the mask should be as long as the static cache,
                to account for the 0 padding, the part of the cache that is not filled yet.
            dtype (`torch.dtype`):
                The dtype to use for the 4D attention mask.
            cache_position (`torch.Tensor`):
                Indices depicting the position of the input sequence tokens in the sequence.
            batch_size (`torch.Tensor`):
                Batch size.
        """
        if attention_mask is not None and attention_mask.dim() == 4:
            # In this case we assume that the mask comes already in inverted form and requires no inversion or slicing.
            causal_mask = attention_mask
        else:
            min_dtype = torch.finfo(dtype).min
            causal_mask = torch.full(
                (sequence_length, target_length), fill_value=min_dtype, dtype=dtype, device=cache_position.device
            )
            if sequence_length != 1:
                causal_mask = torch.triu(causal_mask, diagonal=1)
            causal_mask *= torch.arange(target_length, device=cache_position.device) > cache_position.reshape(-1, 1)
            causal_mask = causal_mask[None, None, :, :].expand(batch_size, 1, -1, -1)
            if attention_mask is not None:
                causal_mask = causal_mask.clone()  # copy to contiguous memory for in-place edit
                mask_length = attention_mask.shape[-1]
                padding_mask = causal_mask[:, :, :, :mask_length] + attention_mask[:, None, None, :].to(
                    causal_mask.device
                )
                padding_mask = padding_mask == 0
                causal_mask[:, :, :, :mask_length] = causal_mask[:, :, :, :mask_length].masked_fill(
                    padding_mask, min_dtype
                )

        return causal_mask


@auto_docstring
class WhisperModel(WhisperPreTrainedModel):
    def __init__(self, config: WhisperConfig):
        super().__init__(config)

        self.encoder = WhisperEncoder(config)
        self.decoder = WhisperDecoder(config)
        # QLoRA only works with use_reentrant=True, yet LoRA only works with use_reentrant=False
        self.use_reentrant = False if not hasattr(config, "use_reentrant") else config.use_reentrant
        # Initialize weights and apply final processing
        self.post_init()

    def get_input_embeddings(self):
        return self.decoder.embed_tokens

    def set_input_embeddings(self, value):
        self.decoder.embed_tokens = value

    def get_encoder(self):
        return self.encoder

    def get_decoder(self):
        return self.decoder

    def freeze_encoder(self):
        """
        Calling this function will disable the gradient computation for the Whisper encoder so that its parameters will
        not be updated during training.
        """
        self.encoder._freeze_parameters()

    def _mask_input_features(
        self,
        input_features: torch.FloatTensor,
        attention_mask: Optional[torch.LongTensor] = None,
    ):
        """
        Masks extracted features along time axis and/or along feature axis according to
        [SpecAugment](https://arxiv.org/abs/1904.08779).
        """

        # `config.apply_spec_augment` can set masking to False
        if not getattr(self.config, "apply_spec_augment", True):
            return input_features

        # generate indices & apply SpecAugment along time axis
        batch_size, hidden_size, sequence_length = input_features.size()

        if self.config.mask_time_prob > 0 and self.training:
            # generate indices & apply SpecAugment along time axis
            mask_time_indices = _compute_mask_indices(
                (batch_size, sequence_length),
                mask_prob=self.config.mask_time_prob,
                mask_length=self.config.mask_time_length,
                attention_mask=attention_mask,
                min_masks=self.config.mask_time_min_masks,
            )
            mask_time_indices = torch.tensor(mask_time_indices, device=input_features.device, dtype=torch.bool)
            mask_time_indices = mask_time_indices[:, None].expand(-1, hidden_size, -1)
            input_features[mask_time_indices] = 0

        if self.config.mask_feature_prob > 0 and self.training:
            # generate indices & apply SpecAugment along feature axis
            mask_feature_indices = _compute_mask_indices(
                (batch_size, hidden_size),
                mask_prob=self.config.mask_feature_prob,
                mask_length=self.config.mask_feature_length,
                min_masks=self.config.mask_feature_min_masks,
            )
            mask_feature_indices = torch.tensor(mask_feature_indices, device=input_features.device, dtype=torch.bool)
            input_features[mask_feature_indices] = 0

        return input_features

    @auto_docstring
    def forward(
        self,
        input_features: Optional[torch.FloatTensor] = None,
        attention_mask: Optional[torch.LongTensor] = None,
        decoder_input_ids: Optional[torch.LongTensor] = None,
        decoder_attention_mask: Optional[torch.LongTensor] = None,
        head_mask: Optional[torch.Tensor] = None,
        decoder_head_mask: Optional[torch.Tensor] = None,
        cross_attn_head_mask: Optional[torch.Tensor] = None,
        encoder_outputs: Optional[Tuple[Tuple[torch.FloatTensor]]] = None,
        past_key_values: Optional[Union[EncoderDecoderCache, Tuple[torch.FloatTensor]]] = None,
        decoder_inputs_embeds: Optional[Tuple[torch.FloatTensor]] = None,
        decoder_position_ids: Optional[Tuple[torch.LongTensor]] = None,
        use_cache: Optional[bool] = None,
        output_attentions: Optional[bool] = None,
        output_hidden_states: Optional[bool] = None,
        return_dict: Optional[bool] = None,
        cache_position: Optional[torch.LongTensor] = None,
    ) -> Union[Tuple[torch.Tensor], Seq2SeqModelOutput]:
        r"""
        input_features (`torch.FloatTensor` of shape `(batch_size, feature_size, sequence_length)`):
            Float values mel features extracted from the raw speech waveform. Raw speech waveform can be obtained by
            loading a `.flac` or `.wav` audio file into an array of type `List[float]` or a `numpy.ndarray`, *e.g.* via
            the soundfile library (`pip install soundfile`). To prepare the array into `input_features`, the
            [`AutoFeatureExtractor`] should be used for extracting the mel features, padding and conversion into a
            tensor of type `torch.FloatTensor`. See [`~WhisperFeatureExtractor.__call__`]
        decoder_input_ids (`torch.LongTensor` of shape `(batch_size, target_sequence_length)`, *optional*):
            Indices of decoder input sequence tokens in the vocabulary.

            Indices can be obtained using [`WhisperTokenizer`]. See [`PreTrainedTokenizer.encode`] and
            [`PreTrainedTokenizer.__call__`] for details.

            [What are decoder input IDs?](../glossary#decoder-input-ids)

            Whisper uses the `decoder_start_token_id` as the starting token for `decoder_input_ids` generation. If
            `past_key_values` is used, optionally only the last `decoder_input_ids` have to be input (see
            `past_key_values`).
        decoder_attention_mask (`torch.LongTensor` of shape `(batch_size, target_sequence_length)`, *optional*):
            Default behavior: generate a tensor that ignores pad tokens in `decoder_input_ids`. Causal mask will also
            be used by default.

            If you want to change padding behavior, you should read
            [`modeling_whisper._prepare_decoder_attention_mask`] and modify to your needs. See diagram 1 in [the BART
            paper](https://arxiv.org/abs/1910.13461) for more information on the default strategy.
        cross_attn_head_mask (`torch.Tensor` of shape `(decoder_layers, decoder_attention_heads)`, *optional*):
            Mask to nullify selected heads of the cross-attention modules. Mask values selected in `[0, 1]`:

            - 1 indicates the head is **not masked**,
            - 0 indicates the head is **masked**.
        decoder_position_ids (`torch.LongTensor` of shape `(batch_size, sequence_length)`, *optional*):
            Indices of positions of each input sequence tokens in the position embeddings. Selected in the range `[0,
            config.n_positions - 1]`.

            [What are position IDs?](../glossary#position-ids)

        Example:
         ```python
         >>> import torch
         >>> from transformers import AutoFeatureExtractor, WhisperModel
         >>> from datasets import load_dataset

         >>> model = WhisperModel.from_pretrained("openai/whisper-base")
         >>> feature_extractor = AutoFeatureExtractor.from_pretrained("openai/whisper-base")
         >>> ds = load_dataset("hf-internal-testing/librispeech_asr_dummy", "clean", split="validation")
         >>> inputs = feature_extractor(ds[0]["audio"]["array"], return_tensors="pt")
         >>> input_features = inputs.input_features
         >>> decoder_input_ids = torch.tensor([[1, 1]]) * model.config.decoder_start_token_id
         >>> last_hidden_state = model(input_features, decoder_input_ids=decoder_input_ids).last_hidden_state
         >>> list(last_hidden_state.shape)
         [1, 2, 512]
         ```"""
        output_attentions = output_attentions if output_attentions is not None else self.config.output_attentions
        output_hidden_states = (
            output_hidden_states if output_hidden_states is not None else self.config.output_hidden_states
        )
        use_cache = use_cache if use_cache is not None else self.config.use_cache
        return_dict = return_dict if return_dict is not None else self.config.use_return_dict

        if encoder_outputs is None:
            input_features = self._mask_input_features(input_features, attention_mask=attention_mask)

            encoder_outputs = self.encoder(
                input_features,
                head_mask=head_mask,
                output_attentions=output_attentions,
                output_hidden_states=output_hidden_states,
                return_dict=return_dict,
                use_reentrant=self.config.use_reentrant if hasattr(self.config, "use_reentrant") else False
            )
        # If the user passed a tuple for encoder_outputs, we wrap it in a BaseModelOutput when return_dict=True
        elif return_dict and not isinstance(encoder_outputs, BaseModelOutput):
            encoder_outputs = BaseModelOutput(
                last_hidden_state=encoder_outputs[0],
                hidden_states=encoder_outputs[1] if len(encoder_outputs) > 1 else None,
                attentions=encoder_outputs[2] if len(encoder_outputs) > 2 else None,
            )

        # decoder outputs consists of (dec_features, past_key_value, dec_hidden, dec_attn)
        decoder_outputs = self.decoder(
            input_ids=decoder_input_ids,
            attention_mask=decoder_attention_mask,
            encoder_hidden_states=encoder_outputs[0],
            head_mask=decoder_head_mask,
            cross_attn_head_mask=cross_attn_head_mask,
            past_key_values=past_key_values,
            inputs_embeds=decoder_inputs_embeds,
            position_ids=decoder_position_ids,
            use_cache=use_cache,
            output_attentions=output_attentions,
            output_hidden_states=output_hidden_states,
            return_dict=return_dict,
<<<<<<< HEAD
            use_reentrant=self.config.use_reentrant if hasattr(self.config, "use_reentrant") else False
=======
            cache_position=cache_position,
>>>>>>> b59386dc
        )

        if not return_dict:
            return decoder_outputs + encoder_outputs

        return Seq2SeqModelOutput(
            last_hidden_state=decoder_outputs.last_hidden_state,
            past_key_values=decoder_outputs.past_key_values,
            decoder_hidden_states=decoder_outputs.hidden_states,
            decoder_attentions=decoder_outputs.attentions,
            cross_attentions=decoder_outputs.cross_attentions,
            encoder_last_hidden_state=encoder_outputs.last_hidden_state,
            encoder_hidden_states=encoder_outputs.hidden_states,
            encoder_attentions=encoder_outputs.attentions,
        )


@auto_docstring(
    custom_intro="""
    The Whisper Model with a language modeling head. Can be used for automatic speech recognition.
    """
)
class WhisperForConditionalGeneration(WhisperGenerationMixin, WhisperPreTrainedModel):
    base_model_prefix = "model"
    _tied_weights_keys = ["proj_out.weight"]

    def __init__(self, config: WhisperConfig):
        super().__init__(config)
        self.model = WhisperModel(config)
        self.proj_out = nn.Linear(config.d_model, config.vocab_size, bias=False)
        self.max_target_positions = config.max_target_positions

        # Initialize weights and apply final processing
        self.post_init()

    def get_encoder(self):
        return self.model.get_encoder()

    def get_decoder(self):
        return self.model.get_decoder()

    def get_output_embeddings(self):
        return self.proj_out

    def set_output_embeddings(self, new_embeddings):
        self.proj_out = new_embeddings

    def get_input_embeddings(self) -> nn.Module:
        return self.model.get_input_embeddings()

    def freeze_encoder(self):
        """
        Calling this function will disable the gradient computation for the Whisper encoder so that its parameters will
        not be updated during training.
        """
        self.model.encoder._freeze_parameters()

    @auto_docstring
    def forward(
        self,
        input_features: Optional[torch.FloatTensor] = None,
        attention_mask: Optional[torch.LongTensor] = None,
        decoder_input_ids: Optional[torch.LongTensor] = None,
        decoder_attention_mask: Optional[torch.LongTensor] = None,
        head_mask: Optional[torch.Tensor] = None,
        decoder_head_mask: Optional[torch.Tensor] = None,
        cross_attn_head_mask: Optional[torch.Tensor] = None,
        encoder_outputs: Optional[Tuple[Tuple[torch.FloatTensor]]] = None,
        past_key_values: Optional[Union[EncoderDecoderCache, Tuple[torch.FloatTensor]]] = None,
        decoder_inputs_embeds: Optional[Tuple[torch.FloatTensor]] = None,
        decoder_position_ids: Optional[Tuple[torch.LongTensor]] = None,
        labels: Optional[torch.LongTensor] = None,
        use_cache: Optional[bool] = None,
        output_attentions: Optional[bool] = None,
        output_hidden_states: Optional[bool] = None,
        return_dict: Optional[bool] = None,
<<<<<<< HEAD
        decoder_loss_mask: Optional[torch.LongTensor] = None,
=======
        cache_position: Optional[torch.LongTensor] = None,
>>>>>>> b59386dc
    ) -> Union[Tuple[torch.Tensor], Seq2SeqLMOutput]:
        r"""
        input_features (`torch.FloatTensor` of shape `(batch_size, feature_size, sequence_length)`):
            Float values mel features extracted from the raw speech waveform. Raw speech waveform can be obtained by
            loading a `.flac` or `.wav` audio file into an array of type `List[float]` or a `numpy.ndarray`, *e.g.* via
            the soundfile library (`pip install soundfile`). To prepare the array into `input_features`, the
            [`AutoFeatureExtractor`] should be used for extracting the mel features, padding and conversion into a
            tensor of type `torch.FloatTensor`. See [`~WhisperFeatureExtractor.__call__`]
        decoder_input_ids (`torch.LongTensor` of shape `(batch_size, target_sequence_length)`, *optional*):
            Indices of decoder input sequence tokens in the vocabulary.

            Indices can be obtained using [`WhisperTokenizer`]. See [`PreTrainedTokenizer.encode`] and
            [`PreTrainedTokenizer.__call__`] for details.

            [What are decoder input IDs?](../glossary#decoder-input-ids)

            Whisper uses the `decoder_start_token_id` as the starting token for `decoder_input_ids` generation. If
            `past_key_values` is used, optionally only the last `decoder_input_ids` have to be input (see
            `past_key_values`).
        decoder_attention_mask (`torch.LongTensor` of shape `(batch_size, target_sequence_length)`, *optional*):
            Default behavior: generate a tensor that ignores pad tokens in `decoder_input_ids`. Causal mask will also
            be used by default.

            If you want to change padding behavior, you should read
            [`modeling_whisper._prepare_decoder_attention_mask`] and modify to your needs. See diagram 1 in [the BART
            paper](https://arxiv.org/abs/1910.13461) for more information on the default strategy.
        cross_attn_head_mask (`torch.Tensor` of shape `(decoder_layers, decoder_attention_heads)`, *optional*):
            Mask to nullify selected heads of the cross-attention modules. Mask values selected in `[0, 1]`:

            - 1 indicates the head is **not masked**,
            - 0 indicates the head is **masked**.
        labels (`torch.LongTensor` of shape `(batch_size, sequence_length)`, *optional*):
            Labels for computing the language modeling loss. Indices should either be in `[0, ..., config.vocab_size]`
            or -100 (see `input_ids` docstring). Tokens with indices set to `-100` are ignored (masked), the loss is
            only computed for the tokens with labels in `[0, ..., config.vocab_size]`. `sequence_length` should be smaller than or equal to `config.max_target_positions`.
        decoder_position_ids (`torch.LongTensor` of shape `(batch_size, sequence_length)`, *optional*):
            Indices of positions of each input sequence tokens in the position embeddings. Selected in the range `[0,
            config.n_positions - 1]`.

            [What are position IDs?](../glossary#position-ids)

        Example:

        ```python
        >>> import torch
        >>> from transformers import AutoProcessor, WhisperForConditionalGeneration
        >>> from datasets import load_dataset

        >>> processor = AutoProcessor.from_pretrained("openai/whisper-tiny.en")
        >>> model = WhisperForConditionalGeneration.from_pretrained("openai/whisper-tiny.en")

        >>> ds = load_dataset("hf-internal-testing/librispeech_asr_dummy", "clean", split="validation")

        >>> inputs = processor(ds[0]["audio"]["array"], return_tensors="pt")
        >>> input_features = inputs.input_features

        >>> generated_ids = model.generate(inputs=input_features)

        >>> transcription = processor.batch_decode(generated_ids, skip_special_tokens=True)[0]
        >>> transcription
        ' Mr. Quilter is the apostle of the middle classes, and we are glad to welcome his gospel.'
        ```"""
        return_dict = return_dict if return_dict is not None else self.config.use_return_dict

        if labels is not None:
            if labels.shape[1] > self.max_target_positions:
                raise ValueError(
                    f"Labels' sequence length {labels.shape[1]} cannot exceed the maximum allowed length of {self.max_target_positions} tokens."
                )
            if decoder_input_ids is None and decoder_inputs_embeds is None:
                decoder_input_ids = shift_tokens_right(
                    labels, self.config.pad_token_id, self.config.decoder_start_token_id
                )

        outputs = self.model(
            input_features,
            attention_mask=attention_mask,
            decoder_input_ids=decoder_input_ids,
            encoder_outputs=encoder_outputs,
            decoder_attention_mask=decoder_attention_mask,
            head_mask=head_mask,
            decoder_head_mask=decoder_head_mask,
            cross_attn_head_mask=cross_attn_head_mask,
            past_key_values=past_key_values,
            decoder_inputs_embeds=decoder_inputs_embeds,
            decoder_position_ids=decoder_position_ids,
            use_cache=use_cache,
            output_attentions=output_attentions,
            output_hidden_states=output_hidden_states,
            return_dict=return_dict,
            cache_position=cache_position,
        )
        lm_logits = self.proj_out(outputs[0])

        loss = None
        if labels is not None:
            loss_fct = CrossEntropyLoss()
            # move labels to correct device to enable PP
            labels = labels.to(lm_logits.device)
            # Mask the labels with -100 (padding token) if decoder_loss_mask is enabled
            if decoder_loss_mask is not None:
                # _labels = labels # Original labels, for debugging purpose only
                labels = torch.where(decoder_loss_mask, labels, torch.tensor(-100).type_as(labels))
            loss = loss_fct(lm_logits.view(-1, self.config.vocab_size), labels.reshape(-1))

        if not return_dict:
            output = (lm_logits,) + outputs[1:]
            return ((loss,) + output) if loss is not None else output

        return Seq2SeqLMOutput(
            loss=loss,
            logits=lm_logits,
            past_key_values=outputs.past_key_values,
            decoder_hidden_states=outputs.decoder_hidden_states,
            decoder_attentions=outputs.decoder_attentions,
            cross_attentions=outputs.cross_attentions,
            encoder_last_hidden_state=outputs.encoder_last_hidden_state,
            encoder_hidden_states=outputs.encoder_hidden_states,
            encoder_attentions=outputs.encoder_attentions,
        )


class WhisperDecoderWrapper(WhisperPreTrainedModel):
    """
    This wrapper class is a helper class to correctly load pretrained checkpoints when the causal language model is
    used in combination with the [`EncoderDecoderModel`] framework.
    """

    def __init__(self, config):
        super().__init__(config)
        config.is_encoder_decoder = False
        self.decoder = WhisperDecoder(config)

    def get_input_embeddings(self):
        return self.decoder.embed_tokens

    def set_input_embeddings(self, value):
        self.decoder.embed_tokens = value

    def get_decoder(self):
        return self.decoder

    def forward(self, *args, **kwargs):
        return self.decoder(*args, **kwargs)


@auto_docstring(
    custom_intro="""
    Whisper decoder with a language modeling head on top (linear layer with weights tied to the input embeddings).
    """
)
class WhisperForCausalLM(WhisperPreTrainedModel, GenerationMixin):
    _tied_weights_keys = ["proj_out.weight"]
    main_input_name = "input_ids"

    def __init__(self, config):
        super().__init__(config)
        config.is_encoder_decoder = False
        self.model = WhisperDecoderWrapper(config)

        self.proj_out = nn.Linear(config.hidden_size, config.vocab_size, bias=False)

        # Initialize weights and apply final processing
        self.post_init()

    def get_output_embeddings(self):
        return self.proj_out

    def set_output_embeddings(self, new_embeddings):
        self.proj_out = new_embeddings

    def get_input_embeddings(self) -> nn.Module:
        return self.model.get_input_embeddings()

    def set_input_embeddings(self, value):
        self.model.set_input_embeddings(value)

    def set_decoder(self, decoder):
        self.model.decoder = decoder

    def get_decoder(self):
        return self.model.decoder

    @auto_docstring
    def forward(
        self,
        input_ids: Optional[torch.LongTensor] = None,
        attention_mask: Optional[torch.Tensor] = None,
        encoder_outputs: Optional[Tuple[torch.FloatTensor]] = None,
        head_mask: Optional[torch.Tensor] = None,
        cross_attn_head_mask: Optional[torch.Tensor] = None,
        past_key_values: Optional[Tuple[Tuple[torch.FloatTensor]]] = None,
        inputs_embeds: Optional[torch.FloatTensor] = None,
        labels: Optional[torch.LongTensor] = None,
        use_cache: Optional[bool] = None,
        output_attentions: Optional[bool] = None,
        output_hidden_states: Optional[bool] = None,
        return_dict: Optional[bool] = None,
        cache_position: Optional[torch.LongTensor] = None,
    ) -> Union[Tuple, CausalLMOutputWithCrossAttentions]:
        r"""
        encoder_outputs (`torch.FloatTensor` of shape `(batch_size, sequence_length, hidden_size)`, *optional*):
            Sequence of hidden-states at the output of the last layer of the encoder. Used in the cross-attention
            if the model is configured as a decoder.
        cross_attn_head_mask (`torch.Tensor` of shape `(decoder_layers, decoder_attention_heads)`, *optional*):
            Mask to nullify selected heads of the cross-attention modules. Mask values selected in `[0, 1]`:
            - 1 indicates the head is **not masked**,
            - 0 indicates the head is **masked**.
        labels (`torch.LongTensor` of shape `(batch_size, sequence_length)`, *optional*):
            Labels for computing the masked language modeling loss. Indices should either be in `[0, ...,
            config.vocab_size]` or -100 (see `input_ids` docstring). Tokens with indices set to `-100` are ignored
            (masked), the loss is only computed for the tokens with labels in `[0, ..., config.vocab_size]`.

        Example:

        ```python
        >>> from transformers import WhisperForCausalLM, WhisperForConditionalGeneration, WhisperProcessor
        >>> import torch
        >>> from datasets import load_dataset

        >>> processor = WhisperProcessor.from_pretrained("openai/whisper-large-v2")
        >>> model = WhisperForConditionalGeneration.from_pretrained("openai/whisper-large-v2")

        >>> assistant_model = WhisperForCausalLM.from_pretrained("distil-whisper/distil-large-v2")

        >>> ds = load_dataset("hf-internal-testing/librispeech_asr_dummy", "clean", split="validation")
        >>> sample = ds[0]["audio"]
        >>> input_features = processor(
        ...     sample["array"], sampling_rate=sample["sampling_rate"], return_tensors="pt"
        ... ).input_features

        >>> predicted_ids = model.generate(input_features, assistant_model=assistant_model)

        >>> # decode token ids to text
        >>> transcription = processor.batch_decode(predicted_ids, skip_special_tokens=True)[0]
        >>> transcription
        ' Mr. Quilter is the apostle of the middle classes and we are glad to welcome his gospel.'
        ```"""
        output_attentions = output_attentions if output_attentions is not None else self.config.output_attentions
        output_hidden_states = (
            output_hidden_states if output_hidden_states is not None else self.config.output_hidden_states
        )
        return_dict = return_dict if return_dict is not None else self.config.use_return_dict

        # If the user passed a tuple or `BaseModelOutput` for encoder_outputs, we extract only the hidden states
        if isinstance(encoder_outputs, (BaseModelOutput, tuple, list)):
            encoder_outputs = encoder_outputs[0]

        # decoder outputs consists of (dec_features, layer_state, dec_hidden, dec_attn)
        outputs = self.model.decoder(
            input_ids=input_ids,
            attention_mask=attention_mask,
            encoder_hidden_states=encoder_outputs,
            head_mask=head_mask,
            cross_attn_head_mask=cross_attn_head_mask,
            past_key_values=past_key_values,
            inputs_embeds=inputs_embeds,
            use_cache=use_cache,
            output_attentions=output_attentions,
            output_hidden_states=output_hidden_states,
            return_dict=return_dict,
            cache_position=cache_position,
        )

        logits = self.proj_out(outputs[0])

        loss = None
        if labels is not None:
            labels = labels.to(logits.device)
            loss_fct = CrossEntropyLoss()
            loss = loss_fct(logits.view(-1, self.config.vocab_size), labels.view(-1))

        if not return_dict:
            output = (logits,) + outputs[1:]
            return (loss,) + output if loss is not None else output

        return CausalLMOutputWithCrossAttentions(
            loss=loss,
            logits=logits,
            past_key_values=outputs.past_key_values,
            hidden_states=outputs.hidden_states,
            attentions=outputs.attentions,
            cross_attentions=outputs.cross_attentions,
        )

    @staticmethod
    def _reorder_cache(past_key_values, beam_idx):
        reordered_past = ()
        for layer_past in past_key_values:
            reordered_past += (
                tuple(past_state.index_select(0, beam_idx.to(past_state.device)) for past_state in layer_past),
            )
        return reordered_past


@auto_docstring(
    custom_intro="""
    Whisper Encoder Model with a sequence classification head on top (a linear layer over the pooled output) for tasks
    like SUPERB Keyword Spotting.
    """
)
class WhisperForAudioClassification(WhisperPreTrainedModel):
    def __init__(self, config):
        super().__init__(config)

        self.encoder = WhisperEncoder(config)
        num_layers = config.num_hidden_layers + 1  # transformer layers + input embeddings
        if config.use_weighted_layer_sum:
            self.layer_weights = nn.Parameter(torch.ones(num_layers) / num_layers)
        self.projector = nn.Linear(config.hidden_size, config.classifier_proj_size)
        self.classifier = nn.Linear(config.classifier_proj_size, config.num_labels)

        # Initialize weights and apply final processing
        self.post_init()

    def freeze_encoder(self):
        """
        Calling this function will disable the gradient computation for the Whisper encoder so that its parameters will
        not be updated during training. Only the projection layers and classification head will be updated.
        """
        self.encoder._freeze_parameters()

    def get_input_embeddings(self) -> nn.Module:
        return self.encoder.get_input_embeddings()

    def set_input_embeddings(self, value: nn.Module):
        self.encoder.set_input_embeddings(value)

    @auto_docstring
    def forward(
        self,
        input_features: Optional[torch.LongTensor] = None,
        head_mask: Optional[torch.Tensor] = None,
        encoder_outputs: Optional[Tuple[Tuple[torch.FloatTensor]]] = None,
        labels: Optional[torch.LongTensor] = None,
        output_attentions: Optional[bool] = None,
        output_hidden_states: Optional[bool] = None,
        return_dict: Optional[bool] = None,
    ) -> Union[Tuple[torch.Tensor], SequenceClassifierOutput]:
        r"""
        input_features (`torch.FloatTensor` of shape `(batch_size, feature_size, sequence_length)`):
            Float values mel features extracted from the raw speech waveform. Raw speech waveform can be obtained by
            loading a `.flac` or `.wav` audio file into an array of type `List[float]` or a `numpy.ndarray`, *e.g.* via
            the soundfile library (`pip install soundfile`). To prepare the array into `input_features`, the
            [`AutoFeatureExtractor`] should be used for extracting the mel features, padding and conversion into a
            tensor of type `torch.FloatTensor`. See [`~WhisperFeatureExtractor.__call__`]
        labels (`torch.LongTensor` of shape `(batch_size,)`, *optional*):
            Labels for computing the sequence classification/regression loss. Indices should be in `[0, ...,
            config.num_labels - 1]`. If `config.num_labels == 1` a regression loss is computed (Mean-Square loss), If
            `config.num_labels > 1` a classification loss is computed (Cross-Entropy).

        Example:

        ```python
        >>> import torch
        >>> from transformers import AutoFeatureExtractor, WhisperForAudioClassification
        >>> from datasets import load_dataset

        >>> feature_extractor = AutoFeatureExtractor.from_pretrained("sanchit-gandhi/whisper-medium-fleurs-lang-id")
        >>> model = WhisperForAudioClassification.from_pretrained("sanchit-gandhi/whisper-medium-fleurs-lang-id")

        >>> ds = load_dataset("google/fleurs", "all", split="validation", streaming=True)
        >>> sample = next(iter(ds))

        >>> inputs = feature_extractor(
        ...     sample["audio"]["array"], sampling_rate=sample["audio"]["sampling_rate"], return_tensors="pt"
        ... )
        >>> input_features = inputs.input_features

        >>> with torch.no_grad():
        ...     logits = model(input_features).logits

        >>> predicted_class_ids = torch.argmax(logits).item()
        >>> predicted_label = model.config.id2label[predicted_class_ids]
        >>> predicted_label
        'Afrikaans'
        ```"""

        output_attentions = output_attentions if output_attentions is not None else self.config.output_attentions
        output_hidden_states = (
            output_hidden_states if output_hidden_states is not None else self.config.output_hidden_states
        )
        if self.config.use_weighted_layer_sum:
            output_hidden_states = True
        elif output_hidden_states is None:
            output_hidden_states = self.config.output_hidden_states

        return_dict = return_dict if return_dict is not None else self.config.use_return_dict

        if encoder_outputs is None:
            encoder_outputs = self.encoder(
                input_features,
                head_mask=head_mask,
                output_attentions=output_attentions,
                output_hidden_states=output_hidden_states,
                return_dict=return_dict,
            )

        if self.config.use_weighted_layer_sum:
            hidden_states = encoder_outputs[_HIDDEN_STATES_START_POSITION]
            hidden_states = torch.stack(hidden_states, dim=1)
            norm_weights = nn.functional.softmax(self.layer_weights, dim=-1)
            hidden_states = (hidden_states * norm_weights.view(-1, 1, 1)).sum(dim=1)
        else:
            hidden_states = encoder_outputs[0]

        hidden_states = self.projector(hidden_states)
        pooled_output = hidden_states.mean(dim=1)

        logits = self.classifier(pooled_output)

        loss = None

        if labels is not None:
            loss_fct = CrossEntropyLoss()
            # move labels to correct device to enable PP
            labels = labels.to(logits.device)
            loss = loss_fct(logits.view(-1, self.config.num_labels), labels.view(-1))

        if not return_dict:
            output = (logits,) + encoder_outputs[1:]
            return ((loss,) + output) if loss is not None else output

        return SequenceClassifierOutput(
            loss=loss,
            logits=logits,
            hidden_states=encoder_outputs.hidden_states,
            attentions=encoder_outputs.attentions,
        )


__all__ = [
    "WhisperForCausalLM",
    "WhisperForConditionalGeneration",
    "WhisperModel",
    "WhisperPreTrainedModel",
    "WhisperForAudioClassification",
]<|MERGE_RESOLUTION|>--- conflicted
+++ resolved
@@ -933,11 +933,7 @@
                         hidden_states,
                         None,
                         (head_mask[idx] if head_mask is not None else None),
-<<<<<<< HEAD
-                        use_reentrant=use_reentrant,
-=======
                         output_attentions,
->>>>>>> b59386dc
                     )
                 else:
                     layer_outputs = encoder_layer(
@@ -1017,11 +1013,7 @@
         output_attentions=None,
         output_hidden_states=None,
         return_dict=None,
-<<<<<<< HEAD
-        use_reentrant=False,
-=======
         cache_position=None,
->>>>>>> b59386dc
     ):
         r"""
         Args:
@@ -1196,13 +1188,9 @@
                     head_mask[idx] if head_mask is not None else None,
                     cross_attn_head_mask[idx] if cross_attn_head_mask is not None else None,
                     None,  # past_key_value
-<<<<<<< HEAD
-                    use_reentrant=use_reentrant,
-=======
                     output_attentions,
                     use_cache,
                     cache_position,
->>>>>>> b59386dc
                 )
             else:
                 layer_outputs = decoder_layer(
@@ -1562,11 +1550,7 @@
             output_attentions=output_attentions,
             output_hidden_states=output_hidden_states,
             return_dict=return_dict,
-<<<<<<< HEAD
-            use_reentrant=self.config.use_reentrant if hasattr(self.config, "use_reentrant") else False
-=======
             cache_position=cache_position,
->>>>>>> b59386dc
         )
 
         if not return_dict:
@@ -1643,11 +1627,7 @@
         output_attentions: Optional[bool] = None,
         output_hidden_states: Optional[bool] = None,
         return_dict: Optional[bool] = None,
-<<<<<<< HEAD
-        decoder_loss_mask: Optional[torch.LongTensor] = None,
-=======
         cache_position: Optional[torch.LongTensor] = None,
->>>>>>> b59386dc
     ) -> Union[Tuple[torch.Tensor], Seq2SeqLMOutput]:
         r"""
         input_features (`torch.FloatTensor` of shape `(batch_size, feature_size, sequence_length)`):
