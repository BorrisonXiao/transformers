--- conflicted
+++ resolved
@@ -1209,11 +1209,8 @@
                         hidden_states,
                         None,
                         (head_mask[idx] if head_mask is not None else None),
-<<<<<<< HEAD
                         use_reentrant=use_reentrant,
-=======
                         output_attentions,
->>>>>>> 3345ae73
                     )
                 else:
                     layer_outputs = encoder_layer(
@@ -1442,12 +1439,9 @@
                     head_mask[idx] if head_mask is not None else None,
                     cross_attn_head_mask[idx] if cross_attn_head_mask is not None else None,
                     None,  # past_key_value
-<<<<<<< HEAD
                     use_reentrant=use_reentrant,
-=======
                     output_attentions,
                     use_cache,
->>>>>>> 3345ae73
                 )
             else:
                 layer_outputs = decoder_layer(
